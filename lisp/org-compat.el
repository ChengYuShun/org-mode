;;; org-compat.el --- Compatibility Code for Older Emacsen -*- lexical-binding: t; -*-

;; Copyright (C) 2004-2018 Free Software Foundation, Inc.

;; Author: Carsten Dominik <carsten at orgmode dot org>
;; Keywords: outlines, hypermedia, calendar, wp
;; Homepage: https://orgmode.org
;;
;; This file is part of GNU Emacs.
;;
;; GNU Emacs is free software: you can redistribute it and/or modify
;; it under the terms of the GNU General Public License as published by
;; the Free Software Foundation, either version 3 of the License, or
;; (at your option) any later version.

;; GNU Emacs is distributed in the hope that it will be useful,
;; but WITHOUT ANY WARRANTY; without even the implied warranty of
;; MERCHANTABILITY or FITNESS FOR A PARTICULAR PURPOSE.  See the
;; GNU General Public License for more details.

;; You should have received a copy of the GNU General Public License
;; along with GNU Emacs.  If not, see <https://www.gnu.org/licenses/>.
;;;;;;;;;;;;;;;;;;;;;;;;;;;;;;;;;;;;;;;;;;;;;;;;;;;;;;;;;;;;;;;;;;;;;;;;;;;;;
;;
;;; Commentary:

;; This file contains code needed for compatibility with older
;; versions of GNU Emacs and integration with other packages.

;;; Code:

(require 'cl-lib)
(require 'org-macs)

(declare-function org-agenda-diary-entry "org-agenda")
(declare-function org-agenda-maybe-redo "org-agenda" ())
(declare-function org-at-heading-p "org" (&optional ignored))
(declare-function org-at-table.el-p "org" ())
(declare-function org-element-at-point "org-element" ())
(declare-function org-element-context "org-element" (&optional element))
(declare-function org-element-lineage "org-element" (blob &optional types with-self))
(declare-function org-element-type "org-element" (element))
(declare-function org-element-property "org-element" (property element))
(declare-function org-end-of-subtree "org" (&optional invisible-ok to-heading))
(declare-function org-invisible-p "org" (&optional pos))
(declare-function org-link-display-format "org" (s))
(declare-function org-link-set-parameters "org" (type &rest rest))
(declare-function org-log-into-drawer "org" ())
(declare-function org-reduced-level "org" (l))
(declare-function org-show-context "org" (&optional key))
(declare-function org-table-end "org-table" (&optional table-type))
(declare-function outline-next-heading "outline" ())
(declare-function speedbar-line-directory "speedbar" (&optional depth))
(declare-function table--at-cell-p "table" (position &optional object at-column))

(defvar calendar-mode-map)
(defvar org-complex-heading-regexp)
(defvar org-agenda-diary-file)
(defvar org-table-any-border-regexp)
(defvar org-table-dataline-regexp)
(defvar org-table-tab-recognizes-table.el)
(defvar org-table1-hline-regexp)


;;; Emacs < 25.1 compatibility

(when (< emacs-major-version 25)
  (defalias 'outline-hide-entry 'hide-entry)
  (defalias 'outline-hide-sublevels 'hide-sublevels)
  (defalias 'outline-hide-subtree 'hide-subtree)
  (defalias 'outline-show-branches 'show-branches)
  (defalias 'outline-show-children 'show-children)
  (defalias 'outline-show-entry 'show-entry)
  (defalias 'outline-show-subtree 'show-subtree)
  (defalias 'xref-find-definitions 'find-tag)
  (defalias 'format-message 'format)
  (defalias 'gui-get-selection 'x-get-selection))

(unless (fboundp 'directory-name-p)
  (defun directory-name-p (name)
    "Return non-nil if NAME ends with a directory separator character."
    (let ((len (length name))
	  (lastc ?.))
      (if (> len 0)
	  (setq lastc (aref name (1- len))))
      (or (= lastc ?/)
	  (and (memq system-type '(windows-nt ms-dos))
	       (= lastc ?\\))))))

<<<<<<< HEAD
(unless (fboundp 'directory-files-recursively)
  (defun directory-files-recursively (dir regexp &optional include-directories)
    "Return list of all files under DIR that have file names matching REGEXP.
This function works recursively.  Files are returned in \"depth first\"
order, and files from each directory are sorted in alphabetical order.
Each file name appears in the returned list in its absolute form.
Optional argument INCLUDE-DIRECTORIES non-nil means also include in the
output directories whose names match REGEXP."
    (let ((result nil)
	  (files nil)
	  ;; When DIR is "/", remote file names like "/method:" could
	  ;; also be offered.  We shall suppress them.
	  (tramp-mode (and tramp-mode (file-remote-p (expand-file-name dir)))))
      (dolist (file (sort (file-name-all-completions "" dir)
			  'string<))
	(unless (member file '("./" "../"))
	  (if (directory-name-p file)
	      (let* ((leaf (substring file 0 (1- (length file))))
		     (full-file (expand-file-name leaf dir)))
		;; Don't follow symlinks to other directories.
		(unless (file-symlink-p full-file)
		  (setq result
			(nconc result (directory-files-recursively
				       full-file regexp include-directories))))
		(when (and include-directories
			   (string-match regexp leaf))
		  (setq result (nconc result (list full-file)))))
	    (when (string-match regexp file)
	      (push (expand-file-name file dir) files)))))
      (nconc result (nreverse files)))))

;; `string-collate-lessp' is new in Emacs 25.
(defalias 'org-string-collate-lessp
  (if (fboundp 'string-collate-lessp)
      'string-collate-lessp
    'string-lessp))

=======
>>>>>>> 7c21dfc7

;;; Obsolete aliases (remove them after the next major release).

;;;; XEmacs compatibility, now removed.
(define-obsolete-function-alias 'org-activate-mark 'activate-mark)
(define-obsolete-function-alias 'org-add-hook 'add-hook "Org 9.0")
(define-obsolete-function-alias 'org-bound-and-true-p 'bound-and-true-p "Org 9.0")
(define-obsolete-function-alias 'org-decompose-region 'decompose-region "Org 9.0")
(define-obsolete-function-alias 'org-defvaralias 'defvaralias "Org 9.0")
(define-obsolete-function-alias 'org-detach-overlay 'delete-overlay "Org 9.0")
(define-obsolete-function-alias 'org-file-equal-p 'file-equal-p "Org 9.0")
(define-obsolete-function-alias 'org-float-time 'float-time "Org 9.0")
(define-obsolete-function-alias 'org-indent-line-to 'indent-line-to "Org 9.0")
(define-obsolete-function-alias 'org-indent-to-column 'indent-to-column "Org 9.0")
(define-obsolete-function-alias 'org-looking-at-p 'looking-at-p "Org 9.0")
(define-obsolete-function-alias 'org-looking-back 'looking-back "Org 9.0")
(define-obsolete-function-alias 'org-match-string-no-properties 'match-string-no-properties "Org 9.0")
(define-obsolete-function-alias 'org-propertize 'propertize "Org 9.0")
(define-obsolete-function-alias 'org-select-frame-set-input-focus 'select-frame-set-input-focus "Org 9.0")

(defmacro org-re (s)
  "Replace posix classes in regular expression S."
  (declare (debug (form))
           (obsolete "you can safely remove it." "Org 9.0"))
  s)

;;;; Functions from cl-lib that Org used to have its own implementation of.
(define-obsolete-function-alias 'org-count 'cl-count "Org 9.0")
(define-obsolete-function-alias 'org-every 'cl-every "Org 9.0")
(define-obsolete-function-alias 'org-find-if 'cl-find-if "Org 9.0")
(define-obsolete-function-alias 'org-reduce 'cl-reduce "Org 9.0")
(define-obsolete-function-alias 'org-remove-if 'cl-remove-if "Org 9.0")
(define-obsolete-function-alias 'org-remove-if-not 'cl-remove-if-not "Org 9.0")
(define-obsolete-function-alias 'org-some 'cl-some "Org 9.0")
(define-obsolete-function-alias 'org-floor* 'cl-floor "Org 9.0")

(defun org-sublist (list start end)
  "Return a section of LIST, from START to END.
Counting starts at 1."
  (cl-subseq list (1- start) end))
(make-obsolete 'org-sublist
               "use cl-subseq (note the 0-based counting)."
               "Org 9.0")


;;;; Functions available since Emacs 24.3
(define-obsolete-function-alias 'org-buffer-narrowed-p 'buffer-narrowed-p "Org 9.0")
(define-obsolete-function-alias 'org-called-interactively-p 'called-interactively-p "Org 9.0")
(define-obsolete-function-alias 'org-char-to-string 'char-to-string "Org 9.0")
(define-obsolete-function-alias 'org-delete-directory 'delete-directory "Org 9.0")
(define-obsolete-function-alias 'org-format-seconds 'format-seconds "Org 9.0")
(define-obsolete-function-alias 'org-link-escape-browser 'url-encode-url "Org 9.0")
(define-obsolete-function-alias 'org-no-warnings 'with-no-warnings "Org 9.0")
(define-obsolete-function-alias 'org-number-sequence 'number-sequence "Org 9.0")
(define-obsolete-function-alias 'org-pop-to-buffer-same-window 'pop-to-buffer-same-window "Org 9.0")
(define-obsolete-function-alias 'org-string-match-p 'string-match-p "Org 9.0")

;;;; Functions and variables from previous releases now obsolete.
(define-obsolete-function-alias 'org-element-remove-indentation
  'org-remove-indentation "Org 9.0")
(define-obsolete-variable-alias 'org-latex-create-formula-image-program
  'org-preview-latex-default-process "Org 9.0")
(define-obsolete-variable-alias 'org-latex-preview-ltxpng-directory
  'org-preview-latex-image-directory "Org 9.0")
(define-obsolete-function-alias 'org-table-p 'org-at-table-p "Org 9.0")
(define-obsolete-function-alias 'org-on-heading-p 'org-at-heading-p "Org 9.0")
(define-obsolete-function-alias 'org-at-regexp-p 'org-in-regexp "Org 8.3")
(define-obsolete-function-alias 'org-image-file-name-regexp
  'image-file-name-regexp "Org 9.0")
(define-obsolete-function-alias 'org-completing-read-no-i
  'completing-read "Org 9.0")
(define-obsolete-function-alias 'org-icompleting-read
  'completing-read "Org 9.0")
(define-obsolete-function-alias 'org-iread-file-name 'read-file-name "Org 9.0")
(define-obsolete-function-alias 'org-days-to-time
  'org-time-stamp-to-now "Org 8.2")
(define-obsolete-variable-alias 'org-agenda-ignore-drawer-properties
  'org-agenda-ignore-properties "Org 9.0")
(define-obsolete-function-alias 'org-preview-latex-fragment
  'org-toggle-latex-fragment "Org 8.3")
(define-obsolete-function-alias 'org-export-get-genealogy
  'org-element-lineage "Org 9.0")
(define-obsolete-variable-alias 'org-latex-with-hyperref
  'org-latex-hyperref-template "Org 9.0")
(define-obsolete-variable-alias 'hfy-optimisations 'hfy-optimizations "Org 9.0")
(define-obsolete-variable-alias 'org-export-htmlized-org-css-url
  'org-org-htmlized-css-url "Org 8.2")
(define-obsolete-function-alias 'org-list-parse-list 'org-list-to-lisp "Org 9.0")
(define-obsolete-function-alias 'org-agenda-todayp
  'org-agenda-today-p "Org 9.0")
(define-obsolete-function-alias 'org-babel-examplize-region
  'org-babel-examplify-region "Org 9.0")
(define-obsolete-variable-alias 'org-babel-capitalize-example-region-markers
  'org-babel-uppercase-example-markers "Org 9.1")

(define-obsolete-function-alias 'org-babel-trim 'org-trim "Org 9.0")
(define-obsolete-variable-alias 'org-html-style 'org-html-head "24.4")
(define-obsolete-function-alias 'org-insert-columns-dblock
  'org-columns-insert-dblock "Org 9.0")
(define-obsolete-variable-alias 'org-export-babel-evaluate
  'org-export-use-babel "Org 9.1")
(define-obsolete-function-alias 'org-activate-bracket-links
  'org-activate-links "Org 9.0")
(define-obsolete-function-alias 'org-activate-plain-links 'ignore "Org 9.0")
(define-obsolete-function-alias 'org-activate-angle-links 'ignore "Org 9.0")

(defun org-in-fixed-width-region-p ()
  "Non-nil if point in a fixed-width region."
  (save-match-data
    (eq 'fixed-width (org-element-type (org-element-at-point)))))
(make-obsolete 'org-in-fixed-width-region-p
               "use `org-element' library"
               "Org 9.0")

(defun org-compatible-face (inherits specs)
  "Make a compatible face specification.
If INHERITS is an existing face and if the Emacs version supports
it, just inherit the face.  If INHERITS is not given and SPECS
is, use SPECS to define the face."
  (declare (indent 1))
  (if (facep inherits)
      (list (list t :inherit inherits))
    specs))
(make-obsolete 'org-compatible-face "you can remove it." "Org 9.0")

(defun org-add-link-type (type &optional follow export)
  "Add a new TYPE link.
FOLLOW and EXPORT are two functions.

FOLLOW should take the link path as the single argument and do whatever
is necessary to follow the link, for example find a file or display
a mail message.

EXPORT should format the link path for export to one of the export formats.
It should be a function accepting three arguments:

  path    the path of the link, the text after the prefix (like \"http:\")
  desc    the description of the link, if any
  format  the export format, a symbol like `html' or `latex' or `ascii'.

The function may use the FORMAT information to return different values
depending on the format.  The return value will be put literally into
the exported file.  If the return value is nil, this means Org should
do what it normally does with links which do not have EXPORT defined.

Org mode has a built-in default for exporting links.  If you are happy with
this default, there is no need to define an export function for the link
type.  For a simple example of an export function, see `org-bbdb.el'.

If TYPE already exists, update it with the arguments.
See `org-link-parameters' for documentation on the other parameters."
  (org-link-set-parameters type :follow follow :export export)
  (message "Created %s link." type))

(make-obsolete 'org-add-link-type "use `org-link-set-parameters' instead." "Org 9.0")

(defun org-table-recognize-table.el ()
  "If there is a table.el table nearby, recognize it and move into it."
  (when (and org-table-tab-recognizes-table.el (org-at-table.el-p))
    (beginning-of-line)
    (unless (or (looking-at org-table-dataline-regexp)
                (not (looking-at org-table1-hline-regexp)))
      (forward-line)
      (when (looking-at org-table-any-border-regexp)
        (forward-line -2)))
    (if (re-search-forward "|" (org-table-end t) t)
        (progn
          (require 'table)
          (if (table--at-cell-p (point)) t
            (message "recognizing table.el table...")
            (table-recognize-table)
            (message "recognizing table.el table...done")))
      (error "This should not happen"))))

;; Not used by Org core since commit 6d1e3082, Feb 2010.
(make-obsolete 'org-table-recognize-table.el
               "please notify the org mailing list if you use this function."
               "Org 9.0")

(defun org-remove-angle-brackets (s)
  (org-unbracket-string "<" ">" s))
(make-obsolete 'org-remove-angle-brackets 'org-unbracket-string "Org 9.0")

(defun org-remove-double-quotes (s)
  (org-unbracket-string "\"" "\"" s))
(make-obsolete 'org-remove-double-quotes 'org-unbracket-string "Org 9.0")

(defcustom org-publish-sitemap-file-entry-format "%t"
  "Format string for site-map file entry.
You could use brackets to delimit on what part the link will be.

%t is the title.
%a is the author.
%d is the date formatted using `org-publish-sitemap-date-format'."
  :group 'org-export-publish
  :type 'string)
(make-obsolete-variable
 'org-publish-sitemap-file-entry-format
 "set `:sitemap-format-entry' in `org-publish-project-alist' instead."
 "Org 9.1")

(defvar org-agenda-skip-regexp)
(defun org-agenda-skip-entry-when-regexp-matches ()
  "Check if the current entry contains match for `org-agenda-skip-regexp'.
If yes, it returns the end position of this entry, causing agenda commands
to skip the entry but continuing the search in the subtree.  This is a
function that can be put into `org-agenda-skip-function' for the duration
of a command."
  (declare (obsolete "use `org-agenda-skip-if' instead." "Org 9.1"))
  (let ((end (save-excursion (org-end-of-subtree t)))
	skip)
    (save-excursion
      (setq skip (re-search-forward org-agenda-skip-regexp end t)))
    (and skip end)))

(defun org-agenda-skip-subtree-when-regexp-matches ()
  "Check if the current subtree contains match for `org-agenda-skip-regexp'.
If yes, it returns the end position of this tree, causing agenda commands
to skip this subtree.  This is a function that can be put into
`org-agenda-skip-function' for the duration of a command."
  (declare (obsolete "use `org-agenda-skip-if' instead." "Org 9.1"))
  (let ((end (save-excursion (org-end-of-subtree t)))
	skip)
    (save-excursion
      (setq skip (re-search-forward org-agenda-skip-regexp end t)))
    (and skip end)))

(defun org-agenda-skip-entry-when-regexp-matches-in-subtree ()
  "Check if the current subtree contains match for `org-agenda-skip-regexp'.
If yes, it returns the end position of the current entry (NOT the tree),
causing agenda commands to skip the entry but continuing the search in
the subtree.  This is a function that can be put into
`org-agenda-skip-function' for the duration of a command.  An important
use of this function is for the stuck project list."
  (declare (obsolete "use `org-agenda-skip-if' instead." "Org 9.1"))
  (let ((end (save-excursion (org-end-of-subtree t)))
	(entry-end (save-excursion (outline-next-heading) (1- (point))))
	skip)
    (save-excursion
      (setq skip (re-search-forward org-agenda-skip-regexp end t)))
    (and skip entry-end)))

(define-obsolete-function-alias 'org-minutes-to-clocksum-string
  'org-duration-from-minutes "Org 9.1")

(define-obsolete-function-alias 'org-hh:mm-string-to-minutes
  'org-duration-to-minutes "Org 9.1")

(define-obsolete-function-alias 'org-duration-string-to-minutes
  'org-duration-to-minutes "Org 9.1")

(make-obsolete-variable 'org-time-clocksum-format
  "set `org-duration-format' instead." "Org 9.1")

(make-obsolete-variable 'org-time-clocksum-use-fractional
  "set `org-duration-format' instead." "Org 9.1")

(make-obsolete-variable 'org-time-clocksum-fractional-format
  "set `org-duration-format' instead." "Org 9.1")

(make-obsolete-variable 'org-time-clocksum-use-effort-durations
  "set `org-duration-units' instead." "Org 9.1")

(define-obsolete-function-alias 'org-babel-number-p
  'org-babel--string-to-number "Org 9.0")

(define-obsolete-variable-alias 'org-usenet-links-prefer-google
  'org-gnus-prefer-web-links "Org 9.1")

(define-obsolete-variable-alias 'org-texinfo-def-table-markup
  'org-texinfo-table-default-markup "Org 9.1")

;; The function was made obsolete by commit 65399674d5 of 2013-02-22.
;; This make-obsolete call was added 2016-09-01.
(make-obsolete 'org-capture-import-remember-templates
	       "use the `org-capture-templates' variable instead."
	       "Org 9.0")

(defun org-show-block-all ()
  "Unfold all blocks in the current buffer."
  (interactive)
  (remove-overlays nil nil 'invisible 'org-hide-block))

(make-obsolete 'org-show-block-all
	       "use `org-show-all' instead."
	       "Org 9.2")


;;;; Obsolete link types

(eval-after-load 'org
  '(progn
     (org-link-set-parameters "file+emacs") ;since Org 9.0
     (org-link-set-parameters "file+sys"))) ;since Org 9.0



;;; Miscellaneous functions

(defun org-version-check (version feature level)
  (let* ((v1 (mapcar 'string-to-number (split-string version "[.]")))
         (v2 (mapcar 'string-to-number (split-string emacs-version "[.]")))
         (rmaj (or (nth 0 v1) 99))
         (rmin (or (nth 1 v1) 99))
         (rbld (or (nth 2 v1) 99))
         (maj (or (nth 0 v2) 0))
         (min (or (nth 1 v2) 0))
         (bld (or (nth 2 v2) 0)))
    (if (or (< maj rmaj)
            (and (= maj rmaj)
                 (< min rmin))
            (and (= maj rmaj)
                 (= min rmin)
                 (< bld rbld)))
        (if (eq level :predicate)
            ;; just return if we have the version
            nil
          (let ((msg (format "Emacs %s or greater is recommended for %s"
                             version feature)))
            (display-warning 'org msg level)
            t))
      t)))

(defun org-get-x-clipboard (value)
  "Get the value of the X or Windows clipboard."
  (cond ((and (eq window-system 'x)
              (fboundp 'gui-get-selection)) ;Silence byte-compiler.
         (org-no-properties
          (ignore-errors
            (or (gui-get-selection value 'UTF8_STRING)
                (gui-get-selection value 'COMPOUND_TEXT)
                (gui-get-selection value 'STRING)
                (gui-get-selection value 'TEXT)))))
        ((and (eq window-system 'w32) (fboundp 'w32-get-clipboard-data))
         (w32-get-clipboard-data))))

(defun org-fit-window-to-buffer (&optional window max-height min-height
                                           shrink-only)
  "Fit WINDOW to the buffer, but only if it is not a side-by-side window.
WINDOW defaults to the selected window.  MAX-HEIGHT and MIN-HEIGHT are
passed through to `fit-window-to-buffer'.  If SHRINK-ONLY is set, call
`shrink-window-if-larger-than-buffer' instead, the height limit is
ignored in this case."
  (cond ((if (fboundp 'window-full-width-p)
             (not (window-full-width-p window))
           ;; do nothing if another window would suffer
           (> (frame-width) (window-width window))))
        ((and (fboundp 'fit-window-to-buffer) (not shrink-only))
         (fit-window-to-buffer window max-height min-height))
        ((fboundp 'shrink-window-if-larger-than-buffer)
         (shrink-window-if-larger-than-buffer window)))
  (or window (selected-window)))

;; `set-transient-map' is only in Emacs >= 24.4
(defalias 'org-set-transient-map
  (if (fboundp 'set-transient-map)
      'set-transient-map
    'set-temporary-overlay-map))


;;; Region compatibility

(defvar org-ignore-region nil
  "Non-nil means temporarily disable the active region.")

(defun org-region-active-p ()
  "Non-nil when the region active.
Unlike to `use-region-p', this function also checks
`org-ignore-region'."
  (and (not org-ignore-region) (use-region-p)))

(defun org-cursor-to-region-beginning ()
  (when (and (org-region-active-p)
             (> (point) (region-beginning)))
    (exchange-point-and-mark)))


;;; Invisibility compatibility

(defun org-remove-from-invisibility-spec (arg)
  "Remove elements from `buffer-invisibility-spec'."
  (if (fboundp 'remove-from-invisibility-spec)
      (remove-from-invisibility-spec arg)
    (if (consp buffer-invisibility-spec)
        (setq buffer-invisibility-spec
              (delete arg buffer-invisibility-spec)))))

(defun org-in-invisibility-spec-p (arg)
  "Is ARG a member of `buffer-invisibility-spec'?"
  (if (consp buffer-invisibility-spec)
      (member arg buffer-invisibility-spec)))

(defun org-move-to-column (column &optional force _buffer)
  "Move to column COLUMN.
Pass COLUMN and FORCE to `move-to-column'."
  (let ((buffer-invisibility-spec
         (if (listp buffer-invisibility-spec)
             (remove '(org-filtered) buffer-invisibility-spec)
           buffer-invisibility-spec)))
    (move-to-column column force)))

(defmacro org-find-library-dir (library)
  `(file-name-directory (or (locate-library ,library) "")))

(defun org-count-lines (s)
  "How many lines in string S?"
  (let ((start 0) (n 1))
    (while (string-match "\n" s start)
      (setq start (match-end 0) n (1+ n)))
    (if (and (> (length s) 0) (= (aref s (1- (length s))) ?\n))
        (setq n (1- n)))
    n))

(defun org-kill-new (string &rest args)
  (remove-text-properties 0 (length string) '(line-prefix t wrap-prefix t)
                          string)
  (apply 'kill-new string args))

;; `font-lock-ensure' is only available from 24.4.50 on
(defalias 'org-font-lock-ensure
  (if (fboundp 'font-lock-ensure)
      #'font-lock-ensure
    (lambda (&optional _beg _end)
      (with-no-warnings (font-lock-fontify-buffer)))))

;; `file-local-name' was added in Emacs 26.1.
(defalias 'org-babel-local-file-name
  (if (fboundp 'file-local-name)
      'file-local-name
    (lambda (file)
      "Return the local name component of FILE."
      (or (file-remote-p file 'localname) file))))

(defmacro org-no-popups (&rest body)
  "Suppress popup windows.
Let-bind some variables to nil around BODY to achieve the desired
effect, which variables to use depends on the Emacs version."
  (if (org-version-check "24.2.50" "" :predicate)
      `(let (pop-up-frames display-buffer-alist)
         ,@body)
    `(let (pop-up-frames special-display-buffer-names special-display-regexps special-display-function)
       ,@body)))

;;;###autoload
(defmacro org-check-version ()
  "Try very hard to provide sensible version strings."
  (let* ((org-dir        (org-find-library-dir "org"))
         (org-version.el (concat org-dir "org-version.el"))
         (org-fixup.el   (concat org-dir "../mk/org-fixup.el")))
    (if (require 'org-version org-version.el 'noerror)
        '(progn
           (autoload 'org-release     "org-version.el")
           (autoload 'org-git-version "org-version.el"))
      (if (require 'org-fixup org-fixup.el 'noerror)
          '(org-fixup)
        ;; provide fallback definitions and complain
        (warn "Could not define org version correctly.  Check installation!")
        '(progn
           (defun org-release () "N/A")
           (defun org-git-version () "N/A !!check installation!!"))))))

(defmacro org-with-silent-modifications (&rest body)
  (if (fboundp 'with-silent-modifications)
      `(with-silent-modifications ,@body)
    `(org-unmodified ,@body)))
(def-edebug-spec org-with-silent-modifications (body))


;;; Functions for Emacs < 24.4 compatibility

(defun org-define-error (name message)
  "Define NAME as a new error signal.
MESSAGE is a string that will be output to the echo area if such
an error is signaled without being caught by a `condition-case'.
Implements `define-error' for older emacsen."
  (if (fboundp 'define-error) (define-error name message)
    (put name 'error-conditions
         (copy-sequence (cons name (get 'error 'error-conditions))))))

(unless (fboundp 'string-suffix-p)
  ;; From Emacs subr.el.
  (defun string-suffix-p (suffix string  &optional ignore-case)
    "Return non-nil if SUFFIX is a suffix of STRING.
If IGNORE-CASE is non-nil, the comparison is done without paying
attention to case differences."
    (let ((start-pos (- (length string) (length suffix))))
      (and (>= start-pos 0)
           (eq t (compare-strings suffix nil nil
                                  string start-pos nil ignore-case))))))


;;; Integration with and fixes for other packages

(defgroup org-imenu-and-speedbar nil
  "Options concerning imenu and speedbar in Org mode."
  :tag "Org Imenu and Speedbar"
  :group 'org-structure)

(defcustom org-imenu-depth 2
  "The maximum level for Imenu access to Org headlines.
This also applied for speedbar access."
  :group 'org-imenu-and-speedbar
  :type 'integer)

;;;; Imenu

(defvar-local org-imenu-markers nil
  "All markers currently used by Imenu.")

(defun org-imenu-new-marker (&optional pos)
  "Return a new marker for use by Imenu, and remember the marker."
  (let ((m (make-marker)))
    (move-marker m (or pos (point)))
    (push m org-imenu-markers)
    m))

(defun org-imenu-get-tree ()
  "Produce the index for Imenu."
  (dolist (x org-imenu-markers) (move-marker x nil))
  (setq org-imenu-markers nil)
  (let* ((case-fold-search nil)
	 (n org-imenu-depth)
	 (re (concat "^" (org-get-limited-outline-regexp)))
	 (subs (make-vector (1+ n) nil))
	 (last-level 0)
	 m level head0 head)
    (org-with-wide-buffer
     (goto-char (point-max))
     (while (re-search-backward re nil t)
       (setq level (org-reduced-level (funcall outline-level)))
       (when (and (<= level n)
		  (looking-at org-complex-heading-regexp)
		  (setq head0 (match-string-no-properties 4)))
	 (setq head (org-link-display-format head0)
	       m (org-imenu-new-marker))
	 (org-add-props head nil 'org-imenu-marker m 'org-imenu t)
	 (if (>= level last-level)
	     (push (cons head m) (aref subs level))
	   (push (cons head (aref subs (1+ level))) (aref subs level))
	   (cl-loop for i from (1+ level) to n do (aset subs i nil)))
	 (setq last-level level))))
    (aref subs 1)))

(eval-after-load "imenu"
  '(progn
     (add-hook 'imenu-after-jump-hook
	       (lambda ()
		 (when (derived-mode-p 'org-mode)
		   (org-show-context 'org-goto))))))

;;;; Speedbar

(defvar org-speedbar-restriction-lock-overlay (make-overlay 1 1)
  "Overlay marking the agenda restriction line in speedbar.")
(overlay-put org-speedbar-restriction-lock-overlay
	     'face 'org-agenda-restriction-lock)
(overlay-put org-speedbar-restriction-lock-overlay
	     'help-echo "Agendas are currently limited to this item.")
(delete-overlay org-speedbar-restriction-lock-overlay)

(defun org-speedbar-set-agenda-restriction ()
  "Restrict future agenda commands to the location at point in speedbar.
To get rid of the restriction, use `\\[org-agenda-remove-restriction-lock]'."
  (interactive)
  (require 'org-agenda)
  (let (p m tp np dir txt)
    (cond
     ((setq p (text-property-any (point-at-bol) (point-at-eol)
				 'org-imenu t))
      (setq m (get-text-property p 'org-imenu-marker))
      (with-current-buffer (marker-buffer m)
	(goto-char m)
	(org-agenda-set-restriction-lock 'subtree)))
     ((setq p (text-property-any (point-at-bol) (point-at-eol)
				 'speedbar-function 'speedbar-find-file))
      (setq tp (previous-single-property-change
		(1+ p) 'speedbar-function)
	    np (next-single-property-change
		tp 'speedbar-function)
	    dir (speedbar-line-directory)
	    txt (buffer-substring-no-properties (or tp (point-min))
						(or np (point-max))))
      (with-current-buffer (find-file-noselect
			    (let ((default-directory dir))
			      (expand-file-name txt)))
	(unless (derived-mode-p 'org-mode)
	  (user-error "Cannot restrict to non-Org mode file"))
	(org-agenda-set-restriction-lock 'file)))
     (t (user-error "Don't know how to restrict Org mode agenda")))
    (move-overlay org-speedbar-restriction-lock-overlay
		  (point-at-bol) (point-at-eol))
    (setq current-prefix-arg nil)
    (org-agenda-maybe-redo)))

(defvar speedbar-file-key-map)
(declare-function speedbar-add-supported-extension "speedbar" (extension))
(eval-after-load "speedbar"
  '(progn
     (speedbar-add-supported-extension ".org")
     (define-key speedbar-file-key-map "<" 'org-speedbar-set-agenda-restriction)
     (define-key speedbar-file-key-map "\C-c\C-x<" 'org-speedbar-set-agenda-restriction)
     (define-key speedbar-file-key-map ">" 'org-agenda-remove-restriction-lock)
     (define-key speedbar-file-key-map "\C-c\C-x>" 'org-agenda-remove-restriction-lock)
     (add-hook 'speedbar-visiting-tag-hook
	       (lambda () (and (derived-mode-p 'org-mode) (org-show-context 'org-goto))))))

;;;; Flyspell

(defun org--flyspell-object-check-p (element)
  "Non-nil when Flyspell can check object at point.
ELEMENT is the element at point."
  (let ((object (save-excursion
		  (when (looking-at-p "\\>") (backward-char))
		  (org-element-context element))))
    (cl-case (org-element-type object)
      ;; Prevent checks in links due to keybinding conflict with
      ;; Flyspell.
      ((code entity export-snippet inline-babel-call
	     inline-src-block line-break latex-fragment link macro
	     statistics-cookie target timestamp verbatim)
       nil)
      (footnote-reference
       ;; Only in inline footnotes, within the definition.
       (and (eq (org-element-property :type object) 'inline)
	    (< (save-excursion
		 (goto-char (org-element-property :begin object))
		 (search-forward ":" nil t 2))
	       (point))))
      (otherwise t))))

(defun org-mode-flyspell-verify ()
  "Function used for `flyspell-generic-check-word-predicate'."
  (if (org-at-heading-p)
      ;; At a headline or an inlinetask, check title only.  This is
      ;; faster than relying on `org-element-at-point'.
      (and (save-excursion (beginning-of-line)
			   (and (let ((case-fold-search t))
				  (not (looking-at-p "\\*+ END[ \t]*$")))
				(let ((case-fold-search nil))
				  (looking-at org-complex-heading-regexp))))
	   (match-beginning 4)
	   (>= (point) (match-beginning 4))
	   (or (not (match-beginning 5))
	       (< (point) (match-beginning 5))))
    (let* ((element (org-element-at-point))
	   (post-affiliated (org-element-property :post-affiliated element)))
      (cond
       ;; Ignore checks in all affiliated keywords but captions.
       ((< (point) post-affiliated)
	(and (save-excursion
	       (beginning-of-line)
	       (let ((case-fold-search t)) (looking-at "[ \t]*#\\+CAPTION:")))
	     (> (point) (match-end 0))
	     (org--flyspell-object-check-p element)))
       ;; Ignore checks in LOGBOOK (or equivalent) drawer.
       ((let ((log (org-log-into-drawer)))
	  (and log
	       (let ((drawer (org-element-lineage element '(drawer))))
		 (and drawer
		      (eq (compare-strings
			   log nil nil
			   (org-element-property :drawer-name drawer) nil nil t)
			  t)))))
	nil)
       (t
	(cl-case (org-element-type element)
	  ((comment quote-section) t)
	  (comment-block
	   ;; Allow checks between block markers, not on them.
	   (and (> (line-beginning-position) post-affiliated)
		(save-excursion
		  (end-of-line)
		  (skip-chars-forward " \r\t\n")
		  (< (point) (org-element-property :end element)))))
	  ;; Arbitrary list of keywords where checks are meaningful.
	  ;; Make sure point is on the value part of the element.
	  (keyword
	   (and (member (org-element-property :key element)
			'("DESCRIPTION" "TITLE"))
		(save-excursion
		  (search-backward ":" (line-beginning-position) t))))
	  ;; Check is globally allowed in paragraphs verse blocks and
	  ;; table rows (after affiliated keywords) but some objects
	  ;; must not be affected.
	  ((paragraph table-row verse-block)
	   (let ((cbeg (org-element-property :contents-begin element))
		 (cend (org-element-property :contents-end element)))
	     (and cbeg (>= (point) cbeg) (< (point) cend)
		  (org--flyspell-object-check-p element))))))))))
(put 'org-mode 'flyspell-mode-predicate 'org-mode-flyspell-verify)

(defun org-remove-flyspell-overlays-in (beg end)
  "Remove flyspell overlays in region."
  (and (bound-and-true-p flyspell-mode)
       (fboundp 'flyspell-delete-region-overlays)
       (flyspell-delete-region-overlays beg end)))

(defvar flyspell-delayed-commands)
(eval-after-load "flyspell"
  '(add-to-list 'flyspell-delayed-commands 'org-self-insert-command))

;;;; Bookmark

(defun org-bookmark-jump-unhide ()
  "Unhide the current position, to show the bookmark location."
  (and (derived-mode-p 'org-mode)
       (or (org-invisible-p)
	   (save-excursion (goto-char (max (point-min) (1- (point))))
			   (org-invisible-p)))
       (org-show-context 'bookmark-jump)))

;; Make `bookmark-jump' shows the jump location if it was hidden.
(eval-after-load "bookmark"
  '(if (boundp 'bookmark-after-jump-hook)
       ;; We can use the hook
       (add-hook 'bookmark-after-jump-hook 'org-bookmark-jump-unhide)
     ;; Hook not available, use advice
     (defadvice bookmark-jump (after org-make-visible activate)
       "Make the position visible."
       (org-bookmark-jump-unhide))))

;;;; Calendar

(defcustom org-calendar-to-agenda-key 'default
  "Key to be installed in `calendar-mode-map' for switching to the agenda.

The command `org-calendar-goto-agenda' will be bound to this key.

When set to `default', bind the function to `c', but only if it is
available in the Calendar keymap.  This is the default choice because
`c' can then be used to switch back and forth between agenda and calendar.

When nil, `org-calendar-goto-agenda' is not bound to any key."
  :group 'org-agenda
  :type '(choice
	  (const :tag "Bind to `c' if available" default)
	  (key-sequence :tag "Other binding")
	  (const :tag "No binding" nil))
  :safe (lambda (v) (or (symbolp v) (stringp v)))
  :package-version '(Org . "9.2"))

(defcustom org-calendar-insert-diary-entry-key [?i]
  "The key to be installed in `calendar-mode-map' for adding diary entries.
This option is irrelevant until `org-agenda-diary-file' has been configured
to point to an Org file.  When that is the case, the command
`org-agenda-diary-entry' will be bound to the key given here, by default
`i'.  In the calendar, `i' normally adds entries to `diary-file'.  So
if you want to continue doing this, you need to change this to a different
key."
  :group 'org-agenda
  :type 'sexp)

(defun org--setup-calendar-bindings ()
  "Bind Org functions in Calendar keymap."
  (pcase org-calendar-to-agenda-key
    (`nil nil)
    ((and key (pred stringp))
     (local-set-key (kbd key) #'org-calendar-goto-agenda))
    ((guard (not (lookup-key calendar-mode-map "c")))
     (local-set-key "c" #'org-calendar-goto-agenda))
    (_ nil))
  (unless (eq org-agenda-diary-file 'diary-file)
    (local-set-key org-calendar-insert-diary-entry-key
		   #'org-agenda-diary-entry)))

(eval-after-load "calendar"
  '(add-hook 'calendar-mode-hook #'org--setup-calendar-bindings))

;;;; Saveplace

;; Make sure saveplace shows the location if it was hidden
(eval-after-load "saveplace"
  '(defadvice save-place-find-file-hook (after org-make-visible activate)
     "Make the position visible."
     (org-bookmark-jump-unhide)))

;;;; Ecb

;; Make sure ecb shows the location if it was hidden
(eval-after-load "ecb"
  '(defadvice ecb-method-clicked (after esf/org-show-context activate)
     "Make hierarchy visible when jumping into location from ECB tree buffer."
     (when (derived-mode-p 'org-mode)
       (org-show-context))))

;;;; Simple

(defun org-mark-jump-unhide ()
  "Make the point visible with `org-show-context' after jumping to the mark."
  (when (and (derived-mode-p 'org-mode)
	     (org-invisible-p))
    (org-show-context 'mark-goto)))

(eval-after-load "simple"
  '(defadvice pop-to-mark-command (after org-make-visible activate)
     "Make the point visible with `org-show-context'."
     (org-mark-jump-unhide)))

(eval-after-load "simple"
  '(defadvice exchange-point-and-mark (after org-make-visible activate)
     "Make the point visible with `org-show-context'."
     (org-mark-jump-unhide)))

(eval-after-load "simple"
  '(defadvice pop-global-mark (after org-make-visible activate)
     "Make the point visible with `org-show-context'."
     (org-mark-jump-unhide)))

;;;; Session

;; Make "session.el" ignore our circular variable.
(defvar session-globals-exclude)
(eval-after-load "session"
  '(add-to-list 'session-globals-exclude 'org-mark-ring))

(provide 'org-compat)

;;; org-compat.el ends here<|MERGE_RESOLUTION|>--- conflicted
+++ resolved
@@ -88,46 +88,6 @@
 	  (and (memq system-type '(windows-nt ms-dos))
 	       (= lastc ?\\))))))
 
-<<<<<<< HEAD
-(unless (fboundp 'directory-files-recursively)
-  (defun directory-files-recursively (dir regexp &optional include-directories)
-    "Return list of all files under DIR that have file names matching REGEXP.
-This function works recursively.  Files are returned in \"depth first\"
-order, and files from each directory are sorted in alphabetical order.
-Each file name appears in the returned list in its absolute form.
-Optional argument INCLUDE-DIRECTORIES non-nil means also include in the
-output directories whose names match REGEXP."
-    (let ((result nil)
-	  (files nil)
-	  ;; When DIR is "/", remote file names like "/method:" could
-	  ;; also be offered.  We shall suppress them.
-	  (tramp-mode (and tramp-mode (file-remote-p (expand-file-name dir)))))
-      (dolist (file (sort (file-name-all-completions "" dir)
-			  'string<))
-	(unless (member file '("./" "../"))
-	  (if (directory-name-p file)
-	      (let* ((leaf (substring file 0 (1- (length file))))
-		     (full-file (expand-file-name leaf dir)))
-		;; Don't follow symlinks to other directories.
-		(unless (file-symlink-p full-file)
-		  (setq result
-			(nconc result (directory-files-recursively
-				       full-file regexp include-directories))))
-		(when (and include-directories
-			   (string-match regexp leaf))
-		  (setq result (nconc result (list full-file)))))
-	    (when (string-match regexp file)
-	      (push (expand-file-name file dir) files)))))
-      (nconc result (nreverse files)))))
-
-;; `string-collate-lessp' is new in Emacs 25.
-(defalias 'org-string-collate-lessp
-  (if (fboundp 'string-collate-lessp)
-      'string-collate-lessp
-    'string-lessp))
-
-=======
->>>>>>> 7c21dfc7
  
 ;;; Obsolete aliases (remove them after the next major release).
