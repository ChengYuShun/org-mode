--- conflicted
+++ resolved
@@ -438,11 +438,13 @@
     (funcall 'switch-to-buffer buffer-or-name norecord)))
 
 ;; `condition-case-unless-debug' has been introduced in Emacs 24.1
-<<<<<<< HEAD
+;; `condition-case-no-debug' has been introduced in Emacs 23.1
 (defalias 'org-condition-case-unless-debug
-  (if (fboundp 'condition-case-unless-debug)
-      'condition-case-unless-debug
-    'condition-case-no-debug))
+  (or (and (fboundp 'condition-case-unless-debug)
+	   'condition-case-unless-debug)
+      (and (fboundp 'condition-case-no-debug)
+	   'condition-case-no-debug)
+      'condition-case))
 
 (defmacro org-check-version ()
   "Try very hard to provide sensible version strings."
@@ -460,15 +462,6 @@
 	'(progn
 	   (defun org-release () "N/A")
 	   (defun org-git-version () "N/A !!check installation!!"))))))
-=======
-;; `condition-case-no-debug' has been introduced in Emacs 23.1
-(defalias 'org-condition-case-unless-debug
-  (or (and (fboundp 'condition-case-unless-debug)
-	   'condition-case-unless-debug)
-      (and (fboundp 'condition-case-no-debug)
-	   'condition-case-no-debug)
-      'condition-case))
->>>>>>> 16d23c07
 
 (provide 'org-compat)
 
