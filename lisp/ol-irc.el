--- conflicted
+++ resolved
@@ -138,15 +138,6 @@
      ;; can we get a '::' part?
      (if (string= erc-line (erc-prompt))
 	 (progn
-<<<<<<< HEAD
-	   (goto-char (line-beginning-position))
-	   (when (search-backward-regexp "^[^	]" nil t)
-	     (buffer-substring-no-properties (line-beginning-position)
-					     (line-end-position))))
-       (when (search-backward erc-line nil t)
-	 (buffer-substring-no-properties (line-beginning-position)
-					 (line-end-position)))))))
-=======
            (goto-char (line-beginning-position))
 	   (when (search-backward-regexp "^[^	]" nil t)
              (buffer-substring-no-properties (line-beginning-position)
@@ -154,7 +145,6 @@
        (when (search-backward erc-line nil t)
          (buffer-substring-no-properties (line-beginning-position)
                                          (line-end-position)))))))
->>>>>>> 9b62bcc9
 
 (defun org-irc-erc-store-link ()
   "Store a link to the IRC log file or the session itself.
@@ -164,11 +154,7 @@
   (require 'erc-log)
   (if org-irc-link-to-logs
       (let* ((erc-line (buffer-substring-no-properties
-<<<<<<< HEAD
-			(line-beginning-position) (line-end-position)))
-=======
                         (line-beginning-position) (line-end-position)))
->>>>>>> 9b62bcc9
 	     (parsed-line (org-irc-erc-get-line-from-log erc-line)))
 	(if (erc-logging-enabled nil)
 	    (progn
