--- conflicted
+++ resolved
@@ -364,13 +364,9 @@
   "Face used for tables."
   :group 'org-faces)
 
-<<<<<<< HEAD
-(defface org-table-header '((t :inherit org-table :background "LightGray"))
-=======
 (defface org-table-header '((t :inherit org-table
 			       :background "LightGray"
 			       :foreground "Black"))
->>>>>>> c8947f9b
   "Face for table header."
   :group 'org-faces)
 
