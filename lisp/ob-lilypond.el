;;; ob-lilypond.el --- Babel Functions for Lilypond  -*- lexical-binding: t; -*-

;; Copyright (C) 2010-2022 Free Software Foundation, Inc.

;; Author: Martyn Jago
;; Keywords: babel language, literate programming
;; URL: https://orgmode.org/worg/org-contrib/babel/languages/ob-doc-lilypond.html

;; This file is part of GNU Emacs.

;; GNU Emacs is free software: you can redistribute it and/or modify
;; it under the terms of the GNU General Public License as published by
;; the Free Software Foundation, either version 3 of the License, or
;; (at your option) any later version.

;; GNU Emacs is distributed in the hope that it will be useful,
;; but WITHOUT ANY WARRANTY; without even the implied warranty of
;; MERCHANTABILITY or FITNESS FOR A PARTICULAR PURPOSE.  See the
;; GNU General Public License for more details.

;; You should have received a copy of the GNU General Public License
;; along with GNU Emacs.  If not, see <https://www.gnu.org/licenses/>.

;;; Commentary:

;; Installation, ob-lilypond documentation, and examples are available at
;; https://orgmode.org/worg/org-contrib/babel/languages/ob-doc-lilypond.html
;;
;; Lilypond documentation can be found at
;; https://lilypond.org/manuals.html
;;
;; This depends on epstopdf --- See https://www.ctan.org/pkg/epstopdf.

;;; Code:

(require 'org-macs)
(org-assert-version)

(require 'ob)

(declare-function org-fold-show-all "org-fold" (&optional types))

;; FIXME: Doesn't this rather belong in lilypond-mode.el?
(defalias 'lilypond-mode 'LilyPond-mode)

(add-to-list 'org-babel-tangle-lang-exts '("LilyPond" . "ly"))

(defvar org-babel-default-header-args:lilypond '()
  "Default header arguments for lilypond code blocks.
NOTE: The arguments are determined at lilypond compile time.
See `org-babel-lilypond-set-header-args'
To configure, see `ob-lilypond-header-args'
.")

(defvar ob-lilypond-header-args
  '((:results . "file") (:exports . "results"))
  "User-configurable header arguments for lilypond code blocks.
NOTE: The final value used by org-babel is computed at compile-time
and stored in  `org-babel-default-header-args:lilypond'
See `org-babel-lilypond-set-header-args'.")

(defvar org-babel-lilypond-compile-post-tangle t
  "Following the org-babel-tangle (C-c C-v t) command,
org-babel-lilypond-compile-post-tangle determines whether ob-lilypond should
automatically attempt to compile the resultant tangled file.
If the value is nil, no automated compilation takes place.
Default value is t.")

(defvar org-babel-lilypond-display-pdf-post-tangle t
  "Following a successful LilyPond compilation
org-babel-lilypond-display-pdf-post-tangle determines whether to automate the
drawing / redrawing of the resultant pdf.  If the value is nil,
the pdf is not automatically redrawn.  Default value is t.")

(defvar org-babel-lilypond-play-midi-post-tangle t
  "Following a successful LilyPond compilation
org-babel-lilypond-play-midi-post-tangle determines whether to automate the
playing of the resultant midi file.  If the value is nil,
the midi file is not automatically played.  Default value is t")

(defvar org-babel-lilypond-ly-command ""
  "Command to execute lilypond on your system.
Do not set it directly.  Customize `org-babel-lilypond-commands' instead.")

(defvar org-babel-lilypond-pdf-command ""
  "Command to show a PDF file on your system.
Do not set it directly.  Customize `org-babel-lilypond-commands' instead.")

(defvar org-babel-lilypond-midi-command ""
  "Command to play a MIDI file on your system.
Do not set it directly.  Customize `org-babel-lilypond-commands' instead.")

(defcustom org-babel-lilypond-commands
  (cond
   ((eq system-type 'darwin)
    '("/Applications/lilypond.app/Contents/Resources/bin/lilypond" "open" "open"))
   ((eq system-type 'windows-nt)
    '("lilypond" "" ""))
   (t
    '("lilypond" "xdg-open" "xdg-open")))
  "Commands to run lilypond and view or play the results.
These should be executables that take a filename as an argument.
On some system it is possible to specify the filename directly
and the viewer or player will be determined from the file type;
you can leave the string empty on this case."
  :group 'org-babel
  :type '(list
	  (string :tag "Lilypond   ")
	  (string :tag "PDF Viewer ")
	  (string :tag "MIDI Player"))
  :version "24.4"
  :package-version '(Org . "8.2.7")
  :set
  (lambda (symbol value)
    (set-default-toplevel-value symbol value)
    (setq
     org-babel-lilypond-ly-command   (nth 0 value)
     org-babel-lilypond-pdf-command  (nth 1 value)
     org-babel-lilypond-midi-command (nth 2 value))))

(defvar org-babel-lilypond-gen-png nil
  "Non-nil means image generation (PNG) is turned on by default.")

(defvar org-babel-lilypond-gen-svg nil
  "Non-nil means image generation (SVG) is be turned on by default.")

(defvar org-babel-lilypond-gen-html nil
  "Non-nil means HTML generation is turned on by default.")

(defvar org-babel-lilypond-gen-pdf nil
  "Non-nil means PDF generation is be turned on by default.")

(defvar org-babel-lilypond-use-eps nil
  "Non-nil forces the compiler to use the EPS backend.")

(defvar org-babel-lilypond-arrange-mode nil
  "Non-nil turns Arrange mode on.
In Arrange mode the following settings are altered from default:
:tangle yes,    :noweb yes
:results silent :comments yes.
In addition lilypond block execution causes tangling of all lilypond
blocks.")

(defun org-babel-expand-body:lilypond (body params)
  "Expand BODY according to PARAMS, return the expanded body."
  (let ((vars (org-babel--get-vars params)))
    (mapc
     (lambda (pair)
       (let ((name (symbol-name (car pair)))
	     (value (cdr pair)))
	 (setq body
	       (replace-regexp-in-string
		(concat "$" (regexp-quote name))
		(if (stringp value) value (format "%S" value))
		body))))
     vars)
    body))

(defun org-babel-execute:lilypond (body params)
  "This function is called by `org-babel-execute-src-block'.
Depending on whether we are in arrange mode either:
1. Attempt to execute lilypond block according to header settings
  (This is the default basic mode)
2. Tangle all lilypond blocks and process the result (arrange mode)"
  (org-babel-lilypond-set-header-args org-babel-lilypond-arrange-mode)
  (if org-babel-lilypond-arrange-mode
      (org-babel-lilypond-tangle)
    (org-babel-lilypond-process-basic body params)))

(defun org-babel-lilypond-tangle ()
  "ob-lilypond specific tangle, attempts to invoke
=ly-execute-tangled-ly= if tangle is successful.  Also passes
specific arguments to =org-babel-tangle=."
  (interactive)
  (if (org-babel-tangle nil "yes" "lilypond")
      (org-babel-lilypond-execute-tangled-ly) nil))

(defun org-babel-lilypond-process-basic (body params)
  "Execute a lilypond block in basic mode."
  (let* ((out-file (cdr (assq :file params)))
	 (cmdline (or (cdr (assq :cmdline params))
		      ""))
	 (in-file (org-babel-temp-file "lilypond-")))

    (with-temp-file in-file
      (insert (org-babel-expand-body:generic body params)))
    (org-babel-eval
     (concat
      org-babel-lilypond-ly-command
      " -dbackend=eps "
      "-dno-gs-load-fonts "
      "-dinclude-eps-fonts "
      (or (cdr (assoc (file-name-extension out-file)
		      '(("pdf" . "--pdf ")
			("ps" . "--ps ")
			("png" . "--png "))))
	  "--png ")
      "--output="
      (file-name-sans-extension out-file)
      " "
      cmdline
      in-file) "")) nil)

(defun org-babel-prep-session:lilypond (_session _params)
  "Return an error because LilyPond exporter does not support sessions."
  (error "Sorry, LilyPond does not currently support sessions!"))

(defun org-babel-lilypond-execute-tangled-ly ()
  "Compile result of block tangle with lilypond.
If error in compilation, attempt to mark the error in lilypond org file."
  (when org-babel-lilypond-compile-post-tangle
    (let ((org-babel-lilypond-tangled-file (org-babel-lilypond-switch-extension
                                            (buffer-file-name) ".lilypond"))
          (org-babel-lilypond-temp-file (org-babel-lilypond-switch-extension
                                         (buffer-file-name) ".ly")))
      (if (not (file-exists-p org-babel-lilypond-tangled-file))
	  (error "Error: Tangle Failed!")
	(when (file-exists-p org-babel-lilypond-temp-file)
	  (delete-file org-babel-lilypond-temp-file))
	(rename-file org-babel-lilypond-tangled-file
		     org-babel-lilypond-temp-file))
      (org-switch-to-buffer-other-window "*lilypond*")
      (erase-buffer)
      (org-babel-lilypond-compile-lilyfile org-babel-lilypond-temp-file)
      (goto-char (point-min))
      (if (org-babel-lilypond-check-for-compile-error org-babel-lilypond-temp-file)
	  (error "Error in Compilation!")
	(other-window -1)
	(org-babel-lilypond-attempt-to-open-pdf org-babel-lilypond-temp-file)
	(org-babel-lilypond-attempt-to-play-midi org-babel-lilypond-temp-file)))))

(defun org-babel-lilypond-compile-lilyfile (file-name &optional test)
  "Compile lilypond file and check for compile errors.
FILE-NAME is full path to lilypond (.ly) file."
  (message "Compiling LilyPond...")
  (let ((arg-1 org-babel-lilypond-ly-command) ;program
        ;; (arg-2 nil)                    ;infile
        (arg-3 "*lilypond*")           ;buffer
	(arg-4 t)                      ;display
	(arg-5 (if org-babel-lilypond-gen-png  "--png"  "")) ;&rest...
	(arg-6 (if org-babel-lilypond-gen-html "--html" ""))
        (arg-7 (if org-babel-lilypond-gen-pdf "--pdf" ""))
        (arg-8 (if org-babel-lilypond-use-eps  "-dbackend=eps" ""))
        (arg-9 (if org-babel-lilypond-gen-svg  "-dbackend=svg" ""))
        (arg-10 (concat "--output=" (file-name-sans-extension file-name)))
        (arg-11 file-name))
    (if test
        `(,arg-1 ,nil ,arg-3 ,arg-4 ,arg-5 ,arg-6 ;; arg-2
                 ,arg-7 ,arg-8 ,arg-9 ,arg-10 ,arg-11)
      (call-process
       arg-1 nil arg-3 arg-4 arg-5 arg-6 ;; arg-2
       arg-7 arg-8 arg-9 arg-10 arg-11))))

(defun org-babel-lilypond-check-for-compile-error (file-name &optional test)
  "Check for compile error.
This is performed by parsing the *lilypond* buffer
containing the output message from the compilation.
FILE-NAME is full path to lilypond file.
If TEST is t just return nil if no error found, and pass
nil as file-name since it is unused in this context."
  (let ((is-error (search-forward "error:" nil t)))
    (if test
	is-error
      (when is-error
	(org-babel-lilypond-process-compile-error file-name)))))

(defun org-babel-lilypond-process-compile-error (file-name)
  "Process the compilation error that has occurred.
FILE-NAME is full path to lilypond file."
  (let ((line-num (org-babel-lilypond-parse-line-num)))
    (let ((error-lines (org-babel-lilypond-parse-error-line file-name line-num)))
      (org-babel-lilypond-mark-error-line file-name error-lines)
      (error "Error: Compilation Failed!"))))

(defun org-babel-lilypond-mark-error-line (file-name line)
  "Mark the erroneous lines in the lilypond org buffer.
FILE-NAME is full path to lilypond file.
LINE is the erroneous line."
  (org-switch-to-buffer-other-window
   (concat (file-name-nondirectory
            (org-babel-lilypond-switch-extension file-name ".org"))))
  (let ((temp (point)))
    (goto-char (point-min))
    (setq case-fold-search nil)
    (if (search-forward line nil t)
        (progn
          (org-fold-show-all)
          (set-mark (point))
          (goto-char (- (point) (length line))))
      (goto-char temp))))

(defun org-babel-lilypond-parse-line-num (&optional buffer)
  "Extract error line number."
  (when buffer (set-buffer buffer))
  (let ((start
         (and (search-backward ":" nil t)
              (search-backward ":" nil t)
              (search-backward ":" nil t)
              (search-backward ":" nil t))))
    (when start
      (forward-char)
      (let ((num (string-to-number
		  (buffer-substring
		   (+ 1 start)
		   (- (search-forward ":" nil t) 1)))))
	(and (numberp num) num)))))

(defun org-babel-lilypond-parse-error-line (file-name lineNo)
  "Extract the erroneous line from the tangled .ly file.
FILE-NAME is full path to lilypond file.
LINENO is the number of the erroneous line."
  (with-temp-buffer
    (insert-file-contents (org-babel-lilypond-switch-extension file-name ".ly")
			  nil nil nil t)
    (if (> lineNo 0)
	(progn
	  (goto-char (point-min))
	  (forward-line (- lineNo 1))
<<<<<<< HEAD
	  (buffer-substring (point) (line-end-position)))
=======
          (buffer-substring (point) (line-end-position)))
>>>>>>> 9b62bcc9
      nil)))

(defun org-babel-lilypond-attempt-to-open-pdf (file-name &optional test)
  "Attempt to display the generated pdf file.
FILE-NAME is full path to lilypond file.
If TEST is non-nil, the shell command is returned and is not run."
  (when org-babel-lilypond-display-pdf-post-tangle
    (let ((pdf-file (org-babel-lilypond-switch-extension file-name ".pdf")))
      (if (file-exists-p pdf-file)
          (let ((cmd-string
                 (concat org-babel-lilypond-pdf-command " " pdf-file)))
            (if test
                cmd-string
	      (start-process
	       "\"Audition pdf\""
	       "*lilypond*"
	       org-babel-lilypond-pdf-command
	       pdf-file)))
	(message  "No pdf file generated so can't display!")))))

(defun org-babel-lilypond-attempt-to-play-midi (file-name &optional test)
  "Attempt to play the generated MIDI file.
FILE-NAME is full path to lilypond file.
If TEST is non-nil, the shell command is returned and is not run."
  (when org-babel-lilypond-play-midi-post-tangle
    (let* ((ext (if (eq system-type 'windows-nt)
                    ".mid" ".midi"))
           (midi-file (org-babel-lilypond-switch-extension file-name ext)))
      (if (file-exists-p midi-file)
          (let ((cmd-string
                 (concat org-babel-lilypond-midi-command " " midi-file)))
            (if test
                cmd-string
              (start-process
               "\"Audition midi\""
               "*lilypond*"
               org-babel-lilypond-midi-command
               midi-file)))
        (message "No midi file generated so can't play!")))))

(defun org-babel-lilypond-toggle-midi-play ()
  "Toggle whether midi will be played following a successful compilation."
  (interactive)
  (setq org-babel-lilypond-play-midi-post-tangle
        (not org-babel-lilypond-play-midi-post-tangle))
  (message (concat "Post-Tangle MIDI play has been "
                   (if org-babel-lilypond-play-midi-post-tangle
                       "ENABLED." "DISABLED."))))

(defun org-babel-lilypond-toggle-pdf-display ()
  "Toggle whether pdf will be displayed following a successful compilation."
  (interactive)
  (setq org-babel-lilypond-display-pdf-post-tangle
        (not org-babel-lilypond-display-pdf-post-tangle))
  (message (concat "Post-Tangle PDF display has been "
                   (if org-babel-lilypond-display-pdf-post-tangle
                       "ENABLED." "DISABLED."))))

(defun org-babel-lilypond-toggle-png-generation ()
  "Toggle whether png image will be generated by compilation."
  (interactive)
  (setq org-babel-lilypond-gen-png (not org-babel-lilypond-gen-png))
  (message (concat "PNG image generation has been "
                   (if org-babel-lilypond-gen-png "ENABLED." "DISABLED."))))

(defun org-babel-lilypond-toggle-html-generation ()
  "Toggle whether html will be generated by compilation."
  (interactive)
  (setq org-babel-lilypond-gen-html (not org-babel-lilypond-gen-html))
  (message (concat "HTML generation has been "
                   (if org-babel-lilypond-gen-html "ENABLED." "DISABLED."))))

(defun org-babel-lilypond-toggle-pdf-generation ()
  "Toggle whether pdf will be generated by compilation."
  (interactive)
  (setq org-babel-lilypond-gen-pdf (not org-babel-lilypond-gen-pdf))
  (message (concat "PDF generation has been "
                   (if org-babel-lilypond-gen-pdf "ENABLED." "DISABLED."))))

(defun org-babel-lilypond-toggle-arrange-mode ()
  "Toggle whether in Arrange mode or Basic mode."
  (interactive)
  (setq org-babel-lilypond-arrange-mode
        (not org-babel-lilypond-arrange-mode))
  (message (concat "Arrange mode has been "
                   (if org-babel-lilypond-arrange-mode "ENABLED." "DISABLED."))))

(defun org-babel-lilypond-switch-extension (file-name ext)
  "Utility command to swap current FILE-NAME extension with EXT."
  (concat (file-name-sans-extension
           file-name)
	  ext))

(defun org-babel-lilypond-get-header-args (mode)
  "Default arguments to use when evaluating a lilypond source block.
These depend upon whether we are in Arrange mode i.e. MODE is t."
  (cond (mode
         '((:tangle . "yes")
           (:noweb . "yes")
           (:results . "silent")
           (:cache . "yes")
           (:comments . "yes")))
        (t
         ob-lilypond-header-args)))

(defun org-babel-lilypond-set-header-args (mode)
  "Set org-babel-default-header-args:lilypond
dependent on ORG-BABEL-LILYPOND-ARRANGE-MODE."
  (setq org-babel-default-header-args:lilypond
        (org-babel-lilypond-get-header-args mode)))

(provide 'ob-lilypond)

;;; ob-lilypond.el ends here<|MERGE_RESOLUTION|>--- conflicted
+++ resolved
@@ -316,11 +316,7 @@
 	(progn
 	  (goto-char (point-min))
 	  (forward-line (- lineNo 1))
-<<<<<<< HEAD
-	  (buffer-substring (point) (line-end-position)))
-=======
           (buffer-substring (point) (line-end-position)))
->>>>>>> 9b62bcc9
       nil)))
 
 (defun org-babel-lilypond-attempt-to-open-pdf (file-name &optional test)
