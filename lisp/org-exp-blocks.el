--- conflicted
+++ resolved
@@ -234,11 +234,7 @@
 			      (file-name-as-directory
 			       (expand-file-name
 				"../contrib"
-<<<<<<< HEAD
-				(file-name-directory (or load-file-name buffer-file-name)))))))
-=======
 				(file-name-directory (find-library-name "org")))))))
->>>>>>> 042950a8
   "Path to the ditaa jar executable."
   :group 'org-babel
   :type 'string)
