--- conflicted
+++ resolved
@@ -737,23 +737,16 @@
 When TYPE is `plain-text', CHILDREN must contain a single node -
 string.  Alternatively, TYPE can be a string.  When TYPE is nil or
 `anonymous', PROPS must be nil."
-<<<<<<< HEAD
-  (cl-assert
-   ;; FIXME: Just use `plistp' from Emacs 29 when available.
-   (let ((len (proper-list-p props)))
-     (and len (zerop (% len 2)))))
+  (cl-assert (if (fboundp 'plistp) ; Emacs 29.1
+                 (plistp props)
+               (let ((len (proper-list-p props)))
+                 (and len (cl-evenp len)))))
   ;; Special case: CHILDREN is a single anonymous node
   (when (and (= 1 (length children))
              (org-element-type-p (car children) 'anonymous))
     (setq children (car children)))
   ;; Filter out nil values from CHILDREN
   (setq children (delq nil children))
-=======
-  (cl-assert (if (fboundp 'plistp) ; Emacs 29.1
-                 (plistp props)
-               (let ((len (proper-list-p props)))
-                 (and len (cl-evenp len)))))
->>>>>>> 303aa802
   ;; Assign parray.
   (when (and props (not (stringp type)) (not (eq type 'plain-text)))
     (let ((node (list 'dummy props)))
