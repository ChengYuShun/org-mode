--- conflicted
+++ resolved
@@ -105,18 +105,6 @@
         (find-file (match-string 1 ref))
         (setf ref (match-string 2 ref)))
       (goto-char (point-min))
-<<<<<<< HEAD
-      (unless (let ((result_regexp (concat "^#\\+\\(TBL\\|RES\\)NAME:[ \t]*"
-                                           (regexp-quote ref) "[ \t]*$"))
-                    (regexp (concat "^#\\+SRCNAME:[ \t]*"
-                                    (regexp-quote ref) "[ \t]*$")))
-                (or (re-search-forward result_regexp nil t)
-                    (re-search-forward result_regexp nil t)
-                    (re-search-forward regexp nil t)
-                    (re-search-backward regexp nil t)
-                    ;; check the Library of Babel
-                    (setq lob-info (cdr (assoc (intern ref) org-babel-library-of-babel)))))
-=======
       (if (let ((result_regexp (concat "^#\\+\\(TBL\\|RES\\)NAME:[ \t]*"
                                        (regexp-quote ref) "[ \t]*$"))
                 (regexp (concat "^#\\+SRCNAME:[ \t]*"
@@ -124,9 +112,10 @@
             (or (re-search-forward result_regexp nil t)
                 (re-search-forward result_regexp nil t)
                 (re-search-forward regexp nil t)
-                (re-search-backward regexp nil t)))
+                (re-search-backward regexp nil t)
+                ;; check the Library of Babel
+                (setq lob-info (cdr (assoc (intern ref) org-babel-library-of-babel)))))
           (goto-char (match-beginning 0))
->>>>>>> fb995f25
         ;; ;; TODO: allow searching for names in other buffers
         ;; (setq id-loc (org-id-find ref 'marker)
         ;;       buffer (marker-buffer id-loc)
