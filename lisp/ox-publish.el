--- conflicted
+++ resolved
@@ -1,10 +1,5 @@
-<<<<<<< HEAD
 ;;; ox-publish.el --- Publish Related Org Mode Files as a Website -*- lexical-binding: t; -*-
-;; Copyright (C) 2006-2015 Free Software Foundation, Inc.
-=======
-;;; ox-publish.el --- Publish Related Org Mode Files as a Website
 ;; Copyright (C) 2006-2016 Free Software Foundation, Inc.
->>>>>>> 6bc48c5f
 
 ;; Author: David O'Toole <dto@gnu.org>
 ;; Maintainer: Carsten Dominik <carsten DOT dominik AT gmail DOT com>
