--- conflicted
+++ resolved
@@ -995,42 +995,14 @@
 		 (org-element-property :title destination) info))
 	    info))
 	  (_
-<<<<<<< HEAD
-	   (format "@ref{%s,,%s}"
-		   (org-texinfo--get-node destination info)
-		   (cond
-		    (desc)
-		    ;; No description is provided: first try to
-		    ;; associate destination to a number.
-		    ((let ((n (org-export-get-ordinal destination info)))
-		       (cond ((not n) nil)
-			     ((integerp n) n)
-			     (t (mapconcat #'number-to-string n ".")))))
-		    ;; Then grab title of headline containing
-		    ;; DESTINATION.
-		    ((let ((h (org-element-lineage destination '(headline) t)))
-		       (and h
-			    (org-export-data
-			     (org-element-property :title destination) info))))
-		    ;; Eventually, just return "Top" to refer to the
-		    ;; beginning of the info file.
-		    (t "Top")))))))
-=======
 	   (org-texinfo--@ref
 	    destination
 	    (or desc
 		(pcase (org-export-get-ordinal destination info)
 		  ((and (pred integerp) n) (number-to-string n))
 		  ((and (pred consp) n) (mapconcat #'number-to-string n "."))
-		  (_ "???")))
-	    info)))))			;cannot guess the description
-     ((equal type "info")
-      (let* ((info-path (split-string path "[:#]"))
-	     (info-manual (car info-path))
-	     (info-node (or (cadr info-path) "Top"))
-	     (title (or desc "")))
-	(format "@ref{%s,%s,,%s,}" info-node title info-manual)))
->>>>>>> 93bc1b7c
+		  (_ "???")))		;cannot guess the description
+	    info)))))
      ((string= type "mailto")
       (format "@email{%s}"
 	      (concat (org-texinfo--sanitize-content path)
