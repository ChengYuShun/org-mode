--- conflicted
+++ resolved
@@ -620,11 +620,7 @@
 	 ((looking-at "[ \t]*$")) ; keep empty lines
 	 ((looking-at "=+$")
 	  ;; remove underlining
-<<<<<<< HEAD
-	  (delete-region (point) (line-end-position)))
-=======
           (delete-region (point) (line-end-position)))
->>>>>>> 9b62bcc9
 	 ((get-text-property (point) 'org-agenda-structural-header)
 	  (setq in-date nil)
 	  (setq app (get-text-property (point) 'org-agenda-title-append))
@@ -644,23 +640,14 @@
 		      (get-text-property (point) 'org-marker)))
 	  (setq sexp (member (get-text-property (point) 'type)
 			     '("diary" "sexp")))
-<<<<<<< HEAD
-	  (if (setq pl (text-property-any (point) (line-end-position) 'org-heading t))
-=======
           (if (setq pl (text-property-any (point) (line-end-position) 'org-heading t))
->>>>>>> 9b62bcc9
 	      (progn
 		(setq prefix (org-trim (buffer-substring
 					(point) pl))
 		      line (org-trim (buffer-substring
 				      pl
-<<<<<<< HEAD
-				      (line-end-position))))
-		(delete-region (line-beginning-position) (line-end-position))
-=======
                                       (line-end-position))))
                 (delete-region (line-beginning-position) (line-end-position))
->>>>>>> 9b62bcc9
 		(insert line "<before>" prefix "</before>")
 		(beginning-of-line 1))
 	    (and (looking-at "[ \t]+") (replace-match "")))
@@ -873,11 +860,7 @@
 	    (org-mobile-timestamp-buffer (marker-buffer id-pos))
 	    (push (marker-buffer id-pos) buf-list))
 	  (unless (markerp id-pos)
-<<<<<<< HEAD
-	    (goto-char (+ 2 (line-beginning-position)))
-=======
             (goto-char (+ 2 (line-beginning-position)))
->>>>>>> 9b62bcc9
 	    (if (stringp id-pos)
 		(insert id-pos " ")
 	      (insert "BAD REFERENCE "))
