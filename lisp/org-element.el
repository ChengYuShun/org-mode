--- conflicted
+++ resolved
@@ -4155,9 +4155,9 @@
 `node-property', `planning', `property-drawer', `section',
 `table-row' or nil."
   (if parentp
-<<<<<<< HEAD
       (pcase type
 	(`headline 'section)
+	(`inlinetask 'planning)
 	(`plain-list 'item)
 	(`property-drawer 'node-property)
 	(`section 'planning)
@@ -4167,20 +4167,6 @@
       (`node-property 'node-property)
       (`planning 'property-drawer)
       (`table-row 'table-row))))
-=======
-      (case type
-	(headline 'section)
-	(inlinetask 'planning)
-	(plain-list 'item)
-	(property-drawer 'node-property)
-	(section 'planning)
-	(table 'table-row))
-    (case type
-      (item 'item)
-      (node-property 'node-property)
-      (planning 'property-drawer)
-      (table-row 'table-row))))
->>>>>>> 9de1ee1b
 
 (defun org-element--parse-elements
   (beg end mode structure granularity visible-only acc)
