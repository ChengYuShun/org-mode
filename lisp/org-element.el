;;; org-element.el --- Parser for Org Syntax         -*- lexical-binding: t; -*-

;; Copyright (C) 2012-2022 Free Software Foundation, Inc.

;; Author: Nicolas Goaziou <n.goaziou at gmail dot com>
;; Keywords: outlines, hypermedia, calendar, wp

;; This file is part of GNU Emacs.

;; GNU Emacs is free software: you can redistribute it and/or modify
;; it under the terms of the GNU General Public License as published by
;; the Free Software Foundation, either version 3 of the License, or
;; (at your option) any later version.

;; GNU Emacs is distributed in the hope that it will be useful,
;; but WITHOUT ANY WARRANTY; without even the implied warranty of
;; MERCHANTABILITY or FITNESS FOR A PARTICULAR PURPOSE.  See the
;; GNU General Public License for more details.

;; You should have received a copy of the GNU General Public License
;; along with GNU Emacs.  If not, see <https://www.gnu.org/licenses/>.

;;; Commentary:
;;
;; See <https://orgmode.org/worg/dev/org-syntax.html> for details about
;; Org syntax.
;;
;; Lisp-wise, a syntax object can be represented as a list.
;; It follows the pattern (TYPE PROPERTIES CONTENTS), where:
;;   TYPE is a symbol describing the object.
;;   PROPERTIES is the property list attached to it.  See docstring of
;;              appropriate parsing function to get an exhaustive list.
;;   CONTENTS is a list of syntax objects or raw strings contained
;;            in the current object, when applicable.
;;
;; For the whole document, TYPE is `org-data' and PROPERTIES is nil.
;;
;; The first part of this file defines constants for the Org syntax,
;; while the second one provide accessors and setters functions.
;;
;; The next part implements a parser and an interpreter for each
;; element and object type in Org syntax.
;;
;; The following part creates a fully recursive buffer parser.  It
;; also provides a tool to map a function to elements or objects
;; matching some criteria in the parse tree.  Functions of interest
;; are `org-element-parse-buffer', `org-element-map' and, to a lesser
;; extent, `org-element-parse-secondary-string'.
;;
;; The penultimate part is the cradle of an interpreter for the
;; obtained parse tree: `org-element-interpret-data'.
;;
;; The library ends by furnishing `org-element-at-point' function, and
;; a way to give information about document structure around point
;; with `org-element-context'.  A cache mechanism is also provided for
;; these functions.


;;; Code:

(require 'org-macs)
(org-assert-version)

(require 'avl-tree)
(require 'ring)
(require 'cl-lib)
(require 'ol)
(require 'org)
(require 'org-persist)
(require 'org-compat)
(require 'org-entities)
(require 'org-footnote)
(require 'org-list)
(require 'org-macs)
(require 'org-table)
(require 'org-fold-core)

(declare-function org-at-heading-p "org" (&optional _))
(declare-function org-escape-code-in-string "org-src" (s))
(declare-function org-macro-escape-arguments "org-macro" (&rest args))
(declare-function org-macro-extract-arguments "org-macro" (s))
(declare-function org-reduced-level "org" (l))
(declare-function org-unescape-code-in-string "org-src" (s))
(declare-function org-inlinetask-outline-regexp "org-inlinetask" ())
(declare-function outline-next-heading "outline" ())
(declare-function outline-previous-heading "outline" ())

(defvar org-complex-heading-regexp)
(defvar org-done-keywords)
(defvar org-edit-src-content-indentation)
(defvar org-match-substring-regexp)
(defvar org-odd-levels-only)
(defvar org-property-drawer-re)
(defvar org-property-format)
(defvar org-property-re)
(defvar org-src-preserve-indentation)
(defvar org-tags-column)
(defvar org-time-stamp-formats)
(defvar org-todo-regexp)
(defvar org-ts-regexp-both)


;;; Definitions And Rules
;;
;; Define elements, greater elements and specify recursive objects,
;; along with the affiliated keywords recognized.  Also set up
;; restrictions on recursive objects combinations.
;;
;; `org-element-update-syntax' builds proper syntax regexps according
;; to current setup.

(defconst org-element-archive-tag "ARCHIVE"
  "Tag marking a substree as archived.")

(defconst org-element-citation-key-re
  (rx "@" (group (one-or-more (any word "-.:?!`'/*@+|(){}<>&_^$#%~"))))
  "Regexp matching a citation key.
Key is located in match group 1.")

(defconst org-element-citation-prefix-re
  (rx "[cite"
      (opt "/" (group (one-or-more (any "/_-" alnum)))) ;style
      ":"
      (zero-or-more (any "\t\n ")))
  "Regexp matching a citation prefix.
Style, if any, is located in match group 1.")

(defconst org-element-clock-line-re
  (rx line-start (0+ (or ?\t ?\s)) "CLOCK:")
  "Regexp matching a clock line.")

(defconst org-element-comment-string "COMMENT"
  "String marker for commented headlines.")

(defconst org-element-closed-keyword "CLOSED:"
  "Keyword used to close TODO entries.")

(defconst org-element-deadline-keyword "DEADLINE:"
  "Keyword used to mark deadline entries.")

(defconst org-element-scheduled-keyword "SCHEDULED:"
  "Keyword used to mark scheduled entries.")

(defconst org-element-planning-keywords-re
  (regexp-opt (list org-element-closed-keyword
                    org-element-deadline-keyword
                    org-element-scheduled-keyword))
  "Regexp matching any planning line keyword.")

(defconst org-element-planning-line-re
  (rx-to-string
   `(seq line-start (0+ (any ?\s ?\t))
         (group (regexp ,org-element-planning-keywords-re))))
  "Regexp matching a planning line.")

(defconst org-element-drawer-re
  (rx line-start (0+ (any ?\s ?\t))
      ":" (group (1+ (any ?- ?_ word))) ":"
      (0+ (any ?\s ?\t)) line-end)
  "Regexp matching opening or closing line of a drawer.
Drawer's name is located in match group 1.")

(defconst org-element-dynamic-block-open-re
  (rx line-start (0+ (any ?\s ?\t))
      "#+BEGIN:" (0+ (any ?\s ?\t))
      (group (1+ word))
      (opt
       (1+ (any ?\s ?\t))
       (group (1+ nonl))))
  "Regexp matching the opening line of a dynamic block.
Dynamic block's name is located in match group 1.
Parameters are in match group 2.")

(defconst org-element-headline-re
  (rx line-start (1+ "*") " ")
  "Regexp matching a headline.")

(defvar org-element-paragraph-separate nil
  "Regexp to separate paragraphs in an Org buffer.
In the case of lines starting with \"#\" and \":\", this regexp
is not sufficient to know if point is at a paragraph ending.  See
`org-element-paragraph-parser' for more information.")

(defvar org-element--object-regexp nil
  "Regexp possibly matching the beginning of an object.
This regexp allows false positives.  Dedicated parser (e.g.,
`org-export-bold-parser') will take care of further filtering.
Radio links are not matched by this regexp, as they are treated
specially in `org-element--object-lex'.")

(defun org-element--set-regexps ()
  "Build variable syntax regexps."
  (setq org-element-paragraph-separate
	(concat "^\\(?:"
		;; Headlines, inlinetasks.
		"\\*+ " "\\|"
		;; Footnote definitions.
		"\\[fn:[-_[:word:]]+\\]" "\\|"
		;; Diary sexps.
		"%%(" "\\|"
		"[ \t]*\\(?:"
		;; Empty lines.
		"$" "\\|"
		;; Tables (any type).
		"|" "\\|"
		"\\+\\(?:-+\\+\\)+[ \t]*$" "\\|"
		;; Comments, keyword-like or block-like constructs.
		;; Blocks and keywords with dual values need to be
		;; double-checked.
		"#\\(?: \\|$\\|\\+\\(?:"
		"BEGIN_\\S-+" "\\|"
		"\\S-+\\(?:\\[.*\\]\\)?:[ \t]*\\)\\)"
		"\\|"
		;; Drawers (any type) and fixed-width areas.  Drawers
		;; need to be double-checked.
		":\\(?: \\|$\\|[-_[:word:]]+:[ \t]*$\\)" "\\|"
		;; Horizontal rules.
		"-\\{5,\\}[ \t]*$" "\\|"
		;; LaTeX environments.
		"\\\\begin{\\([A-Za-z0-9*]+\\)}" "\\|"
		;; Clock lines.
		"CLOCK:" "\\|"
		;; Lists.
		(let ((term (pcase org-plain-list-ordered-item-terminator
			      (?\) ")") (?. "\\.") (_ "[.)]")))
		      (alpha (and org-list-allow-alphabetical "\\|[A-Za-z]")))
		  (concat "\\(?:[-+*]\\|\\(?:[0-9]+" alpha "\\)" term "\\)"
			  "\\(?:[ \t]\\|$\\)"))
		"\\)\\)")
	org-element--object-regexp
	(mapconcat #'identity
		   (let ((link-types (regexp-opt (org-link-types))))
		     (list
		      ;; Sub/superscript.
		      "\\(?:[_^][-{(*+.,[:alnum:]]\\)"
		      ;; Bold, code, italic, strike-through, underline
		      ;; and verbatim.
                      (rx (or "*" "~" "=" "+" "_" "/") (not space))
		      ;; Plain links.
		      (concat "\\<" link-types ":")
		      ;; Objects starting with "[": citations,
		      ;; footnote reference, statistics cookie,
		      ;; timestamp (inactive) and regular link.
		      (format "\\[\\(?:%s\\)"
			      (mapconcat
			       #'identity
			       (list "cite[:/]"
				     "fn:"
				     "\\(?:[0-9]\\|\\(?:%\\|/[0-9]*\\)\\]\\)"
				     "\\[")
			       "\\|"))
		      ;; Objects starting with "@": export snippets.
		      "@@"
		      ;; Objects starting with "{": macro.
		      "{{{"
		      ;; Objects starting with "<" : timestamp
		      ;; (active, diary), target, radio target and
		      ;; angular links.
		      (concat "<\\(?:%%\\|<\\|[0-9]\\|" link-types "\\)")
		      ;; Objects starting with "$": latex fragment.
		      "\\$"
		      ;; Objects starting with "\": line break,
		      ;; entity, latex fragment.
		      "\\\\\\(?:[a-zA-Z[(]\\|\\\\[ \t]*$\\|_ +\\)"
		      ;; Objects starting with raw text: inline Babel
		      ;; source block, inline Babel call.
		      "\\(?:call\\|src\\)_"))
		   "\\|")))

(org-element--set-regexps)

;;;###autoload
(defun org-element-update-syntax ()
  "Update parser internals."
  (interactive)
  (org-element--set-regexps)
  (org-element-cache-reset 'all))

(defconst org-element-all-elements
  '(babel-call center-block clock comment comment-block diary-sexp drawer
	       dynamic-block example-block export-block fixed-width
	       footnote-definition headline horizontal-rule inlinetask item
	       keyword latex-environment node-property paragraph plain-list
	       planning property-drawer quote-block section
	       special-block src-block table table-row verse-block)
  "Complete list of element types.")

(defconst org-element-greater-elements
  '(center-block drawer dynamic-block footnote-definition headline inlinetask
		 item plain-list property-drawer quote-block section
		 special-block table org-data)
  "List of recursive element types aka Greater Elements.")

(defconst org-element-all-objects
  '(bold citation citation-reference code entity export-snippet
	 footnote-reference inline-babel-call inline-src-block italic line-break
	 latex-fragment link macro radio-target statistics-cookie strike-through
	 subscript superscript table-cell target timestamp underline verbatim)
  "Complete list of object types.")

(defconst org-element-recursive-objects
  '(bold citation footnote-reference italic link subscript radio-target
	 strike-through superscript table-cell underline)
  "List of recursive object types.")

(defconst org-element-object-containers
  (append org-element-recursive-objects '(paragraph table-row verse-block))
  "List of object or element types that can directly contain objects.")

(defconst org-element-affiliated-keywords
  '("CAPTION" "DATA" "HEADER" "HEADERS" "LABEL" "NAME" "PLOT" "RESNAME" "RESULT"
    "RESULTS" "SOURCE" "SRCNAME" "TBLNAME")
  "List of affiliated keywords as strings.
By default, all keywords setting attributes (e.g., \"ATTR_LATEX\")
are affiliated keywords and need not to be in this list.")

(defconst org-element-keyword-translation-alist
  '(("DATA" . "NAME")  ("LABEL" . "NAME") ("RESNAME" . "NAME")
    ("SOURCE" . "NAME") ("SRCNAME" . "NAME") ("TBLNAME" . "NAME")
    ("RESULT" . "RESULTS") ("HEADERS" . "HEADER"))
  "Alist of usual translations for keywords.
The key is the old name and the value the new one.  The property
holding their value will be named after the translated name.")

(defconst org-element-multiple-keywords '("CAPTION" "HEADER")
  "List of affiliated keywords that can occur more than once in an element.

Their value will be consed into a list of strings, which will be
returned as the value of the property.

This list is checked after translations have been applied.  See
`org-element-keyword-translation-alist'.

By default, all keywords setting attributes (e.g., \"ATTR_LATEX\")
allow multiple occurrences and need not to be in this list.")

(defconst org-element-parsed-keywords '("CAPTION")
  "List of affiliated keywords whose value can be parsed.

Their value will be stored as a secondary string: a list of
strings and objects.

This list is checked after translations have been applied.  See
`org-element-keyword-translation-alist'.")

(defconst org-element--parsed-properties-alist
  (mapcar (lambda (k) (cons k (intern (concat ":" (downcase k)))))
	  org-element-parsed-keywords)
  "Alist of parsed keywords and associated properties.
This is generated from `org-element-parsed-keywords', which
see.")

(defconst org-element-dual-keywords '("CAPTION" "RESULTS")
  "List of affiliated keywords which can have a secondary value.

In Org syntax, they can be written with optional square brackets
before the colons.  For example, RESULTS keyword can be
associated to a hash value with the following:

  #+RESULTS[hash-string]: some-source

This list is checked after translations have been applied.  See
`org-element-keyword-translation-alist'.")

(defconst org-element--affiliated-re
  (format "[ \t]*#\\+\\(?:%s\\):[ \t]*"
	  (concat
	   ;; Dual affiliated keywords.
	   (format "\\(?1:%s\\)\\(?:\\[\\(.*\\)\\]\\)?"
		   (regexp-opt org-element-dual-keywords))
	   "\\|"
	   ;; Regular affiliated keywords.
	   (format "\\(?1:%s\\)"
		   (regexp-opt
		    (cl-remove-if
		     (lambda (k) (member k org-element-dual-keywords))
		     org-element-affiliated-keywords)))
	   "\\|"
	   ;; Export attributes.
	   "\\(?1:ATTR_[-_A-Za-z0-9]+\\)"))
  "Regexp matching any affiliated keyword.

Keyword name is put in match group 1.  Moreover, if keyword
belongs to `org-element-dual-keywords', put the dual value in
match group 2.

Don't modify it, set `org-element-affiliated-keywords' instead.")

(defconst org-element-object-restrictions
  (let* ((minimal-set '(bold code entity italic latex-fragment strike-through
			     subscript superscript underline verbatim))
	 (standard-set
	  (remq 'citation-reference (remq 'table-cell org-element-all-objects)))
	 (standard-set-no-line-break (remq 'line-break standard-set)))
    `((bold ,@standard-set)
      (citation citation-reference)
      (citation-reference ,@minimal-set)
      (footnote-reference ,@standard-set)
      (headline ,@standard-set-no-line-break)
      (inlinetask ,@standard-set-no-line-break)
      (italic ,@standard-set)
      (item ,@standard-set-no-line-break)
      (keyword ,@(remq 'footnote-reference standard-set))
      ;; Ignore all links in a link description.  Also ignore
      ;; radio-targets and line breaks.
      (link export-snippet inline-babel-call inline-src-block macro
	    statistics-cookie ,@minimal-set)
      (paragraph ,@standard-set)
      ;; Remove any variable object from radio target as it would
      ;; prevent it from being properly recognized.
      (radio-target ,@minimal-set)
      (strike-through ,@standard-set)
      (subscript ,@standard-set)
      (superscript ,@standard-set)
      ;; Ignore inline babel call and inline source block as formulas
      ;; are possible.  Also ignore line breaks and statistics
      ;; cookies.
      (table-cell citation export-snippet footnote-reference link macro
                  radio-target target timestamp ,@minimal-set)
      (table-row table-cell)
      (underline ,@standard-set)
      (verse-block ,@standard-set)))
  "Alist of objects restrictions.

key is an element or object type containing objects and value is
a list of types that can be contained within an element or object
of such type.

This alist also applies to secondary string.  For example, an
`headline' type element doesn't directly contain objects, but
still has an entry since one of its properties (`:title') does.")

(defconst org-element-secondary-value-alist
  '((citation :prefix :suffix)
    (headline :title)
    (inlinetask :title)
    (item :tag)
    (citation-reference :prefix :suffix))
  "Alist between element types and locations of secondary values.")

(defconst org-element--pair-round-table
  (let ((table (make-char-table 'syntax-table '(2))))
    (modify-syntax-entry ?\( "()" table)
    (modify-syntax-entry ?\) ")(" table)
    table)
  "Table used internally to pair only round brackets.")

(defconst org-element--pair-square-table
  (let ((table (make-char-table 'syntax-table '(2))))
    (modify-syntax-entry ?\[ "(]" table)
    (modify-syntax-entry ?\] ")[" table)
    table)
  "Table used internally to pair only square brackets.")

(defconst org-element--pair-curly-table
  (let ((table (make-char-table 'syntax-table '(2))))
    (modify-syntax-entry ?\{ "(}" table)
    (modify-syntax-entry ?\} "){" table)
    table)
  "Table used internally to pair only curly brackets.")

(defun org-element--parse-paired-brackets (char)
  "Parse paired brackets at point.
CHAR is the opening bracket to consider, as a character.  Return
contents between brackets, as a string, or nil.  Also move point
past the brackets."
  (when (eq char (char-after))
    (let ((syntax-table (pcase char
			  (?\{ org-element--pair-curly-table)
			  (?\[ org-element--pair-square-table)
			  (?\( org-element--pair-round-table)
			  (_ nil)))
	  (pos (point)))
      (when syntax-table
	(with-syntax-table syntax-table
	  (let ((end (ignore-errors (scan-lists pos 1 0))))
	    (when end
	      (goto-char end)
	      (buffer-substring-no-properties (1+ pos) (1- end)))))))))


;;; Accessors and Setters
;;
;; Provide four accessors: `org-element-type', `org-element-property'
;; `org-element-contents' and `org-element-restriction'.
;;
;; Setter functions allow modification of elements by side effect.
;; There is `org-element-put-property', `org-element-set-contents'.
;; These low-level functions are useful to build a parse tree.
;;
;; `org-element-adopt-elements', `org-element-set-element',
;; `org-element-extract-element' and `org-element-insert-before' are
;; high-level functions useful to modify a parse tree.
;;
;; `org-element-secondary-p' is a predicate used to know if a given
;; object belongs to a secondary string.  `org-element-class' tells if
;; some parsed data is an element or an object, handling pseudo
;; elements and objects.  `org-element-copy' returns an element or
;; object, stripping its parent property in the process.

(defsubst org-element-type (element)
  "Return type of ELEMENT.

The function returns the type of the element or object provided.
It can also return the following special value:
  `plain-text'       for a string
  `org-data'         for a complete document
  nil                in any other case."
  (cond
   ((not (consp element)) (and (stringp element) 'plain-text))
   ((symbolp (car element)) (car element))))

(defsubst org-element-property (property element)
  "Extract the value from the PROPERTY of an ELEMENT."
  (if (stringp element) (get-text-property 0 property element)
    (plist-get (nth 1 element) property)))

(defsubst org-element-contents (element)
  "Extract contents from an ELEMENT."
  (cond ((not (consp element)) nil)
	((symbolp (car element)) (nthcdr 2 element))
	(t element)))

(defsubst org-element-restriction (element)
  "Return restriction associated to ELEMENT.
ELEMENT can be an element, an object or a symbol representing an
element or object type."
  (cdr (assq (if (symbolp element) element (org-element-type element))
	     org-element-object-restrictions)))

(defsubst org-element-put-property (element property value)
  "In ELEMENT set PROPERTY to VALUE.
Return modified element."
  (if (stringp element) (org-add-props element nil property value)
    (setcar (cdr element) (plist-put (nth 1 element) property value))
    element))

(defsubst org-element-set-contents (element &rest contents)
  "Set ELEMENT's contents to CONTENTS.
Return ELEMENT."
  (cond ((null element) contents)
	((not (symbolp (car element))) contents)
	((cdr element) (setcdr (cdr element) contents) element)
	(t (nconc element contents))))

(defun org-element-secondary-p (object)
  "Non-nil when OBJECT directly belongs to a secondary string.
Return value is the property name, as a keyword, or nil."
  (let* ((parent (org-element-property :parent object))
	 (properties (cdr (assq (org-element-type parent)
				org-element-secondary-value-alist))))
    (catch 'exit
      (dolist (p properties)
	(and (memq object (org-element-property p parent))
	     (throw 'exit p))))))

(defsubst org-element-class (datum &optional parent)
  "Return class for ELEMENT, as a symbol.
Class is either `element' or `object'.  Optional argument PARENT
is the element or object containing DATUM.  It defaults to the
value of DATUM `:parent' property."
  (let ((type (org-element-type datum))
	(parent (or parent (org-element-property :parent datum))))
    (cond
     ;; Trivial cases.
     ((memq type org-element-all-objects) 'object)
     ((memq type org-element-all-elements) 'element)
     ;; Special cases.
     ((eq type 'org-data) 'element)
     ((eq type 'plain-text) 'object)
     ((not type) 'object)
     ;; Pseudo object or elements.  Make a guess about its class.
     ;; Basically a pseudo object is contained within another object,
     ;; a secondary string or a container element.
     ((not parent) 'element)
     (t
      (let ((parent-type (org-element-type parent)))
	(cond ((not parent-type) 'object)
	      ((memq parent-type org-element-object-containers) 'object)
	      ((org-element-secondary-p datum) 'object)
	      (t 'element)))))))

(defsubst org-element-adopt-elements (parent &rest children)
  "Append elements to the contents of another element.

PARENT is an element or object.  CHILDREN can be elements,
objects, or a strings.

The function takes care of setting `:parent' property for CHILD.
Return parent element."
  (declare (indent 1))
  (if (not children) parent
    ;; Link every child to PARENT. If PARENT is nil, it is a secondary
    ;; string: parent is the list itself.
    (dolist (child children)
      (org-element-put-property child :parent (or parent children)))
    ;; Add CHILDREN at the end of PARENT contents.
    (when parent
      (apply #'org-element-set-contents
	     parent
	     (nconc (org-element-contents parent) children)))
    ;; Return modified PARENT element.
    (or parent children)))

(defun org-element-extract-element (element)
  "Extract ELEMENT from parse tree.
Remove element from the parse tree by side-effect, and return it
with its `:parent' property stripped out."
  (let ((parent (org-element-property :parent element))
	(secondary (org-element-secondary-p element)))
    (if secondary
        (org-element-put-property
	 parent secondary
	 (delq element (org-element-property secondary parent)))
      (apply #'org-element-set-contents
	     parent
	     (delq element (org-element-contents parent))))
    ;; Return ELEMENT with its :parent removed.
    (org-element-put-property element :parent nil)))

(defun org-element-insert-before (element location)
  "Insert ELEMENT before LOCATION in parse tree.
LOCATION is an element, object or string within the parse tree.
Parse tree is modified by side effect."
  (let* ((parent (org-element-property :parent location))
	 (property (org-element-secondary-p location))
	 (siblings (if property (org-element-property property parent)
		     (org-element-contents parent)))
	 ;; Special case: LOCATION is the first element of an
	 ;; independent secondary string (e.g. :title property).  Add
	 ;; ELEMENT in-place.
	 (specialp (and (not property)
			(eq siblings parent)
			(eq (car parent) location))))
    ;; Install ELEMENT at the appropriate LOCATION within SIBLINGS.
    (cond (specialp)
	  ((or (null siblings) (eq (car siblings) location))
	   (push element siblings))
	  ((null location) (nconc siblings (list element)))
	  (t
	   (let ((index (cl-position location siblings)))
	     (unless index (error "No location found to insert element"))
	     (push element (cdr (nthcdr (1- index) siblings))))))
    ;; Store SIBLINGS at appropriate place in parse tree.
    (cond
     (specialp (setcdr parent (copy-sequence parent)) (setcar parent element))
     (property (org-element-put-property parent property siblings))
     (t (apply #'org-element-set-contents parent siblings)))
    ;; Set appropriate :parent property.
    (org-element-put-property element :parent parent)))

(defconst org-element--cache-element-properties
  '(:cached
    :org-element--cache-sync-key)
  "List of element properties used internally by cache.")

(defun org-element-set-element (old new)
  "Replace element or object OLD with element or object NEW.
The function takes care of setting `:parent' property for NEW."
  ;; Ensure OLD and NEW have the same parent.
  (org-element-put-property new :parent (org-element-property :parent old))
  (dolist (p org-element--cache-element-properties)
    (when (org-element-property p old)
      (org-element-put-property new p (org-element-property p old))))
  (if (or (memq (org-element-type old) '(plain-text nil))
	  (memq (org-element-type new) '(plain-text nil)))
      ;; We cannot replace OLD with NEW since one of them is not an
      ;; object or element.  We take the long path.
      (progn (org-element-insert-before new old)
	     (org-element-extract-element old))
    ;; Since OLD is going to be changed into NEW by side-effect, first
    ;; make sure that every element or object within NEW has OLD as
    ;; parent.
    (dolist (blob (org-element-contents new))
      (org-element-put-property blob :parent old))
    ;; Transfer contents.
    (apply #'org-element-set-contents old (org-element-contents new))
    ;; Overwrite OLD's properties with NEW's.
    (setcar (cdr old) (nth 1 new))
    ;; Transfer type.
    (setcar old (car new))))

(defun org-element-create (type &optional props &rest children)
  "Create a new element of type TYPE.
Optional argument PROPS, when non-nil, is a plist defining the
properties of the element.  CHILDREN can be elements, objects or
strings."
  (apply #'org-element-adopt-elements (list type props) children))

(defun org-element-copy (datum)
  "Return a copy of DATUM.
DATUM is an element, object, string or nil.  `:parent' property
is cleared and contents are removed in the process."
  (when datum
    (let ((type (org-element-type datum)))
      (pcase type
	(`org-data (list 'org-data nil))
	(`plain-text (substring-no-properties datum))
	(`nil (copy-sequence datum))
	(_
         (let ((element-copy (list type (plist-put (copy-sequence (nth 1 datum)) :parent nil))))
           ;; We cannot simply return the copies property list.  When
           ;; DATUM is i.e. a headline, it's property list (`:title'
           ;; in case of headline) can contain parsed objects.  The
           ;; objects will contain `:parent' property set to the DATUM
           ;; itself.  When copied, these inner `:parent' propery
           ;; values will contain incorrect object decoupled from
           ;; DATUM.  Changes to the DATUM copy will not longer be
           ;; reflected in the `:parent' properties.  So, we need to
           ;; reassign inner `:parent' propreties to the DATUM copy
           ;; explicitly.
           (org-element-map element-copy (cons 'plain-text org-element-all-objects)
             (lambda (obj) (when (equal datum (org-element-property :parent obj))
                        (org-element-put-property obj :parent element-copy))))
           element-copy))))))



;;; Greater elements
;;
;; For each greater element type, we define a parser and an
;; interpreter.
;;
;; A parser returns the element or object as the list described above.
;; Most of them accepts no argument.  Though, exceptions exist.  Hence
;; every element containing a secondary string (see
;; `org-element-secondary-value-alist') will accept an optional
;; argument to toggle parsing of these secondary strings.  Moreover,
;; `item' parser requires current list's structure as its first
;; element.
;;
;; An interpreter accepts two arguments: the list representation of
;; the element or object, and its contents.  The latter may be nil,
;; depending on the element or object considered.  It returns the
;; appropriate Org syntax, as a string.
;;
;; Parsing functions must follow the naming convention:
;; org-element-TYPE-parser, where TYPE is greater element's type, as
;; defined in `org-element-greater-elements'.
;;
;; Similarly, interpreting functions must follow the naming
;; convention: org-element-TYPE-interpreter.
;;
;; With the exception of `headline' and `item' types, greater elements
;; cannot contain other greater elements of their own type.
;;
;; Beside implementing a parser and an interpreter, adding a new
;; greater element requires tweaking `org-element--current-element'.
;; Moreover, the newly defined type must be added to both
;; `org-element-all-elements' and `org-element-greater-elements'.


;;;; Center Block

(defun org-element-center-block-parser (limit affiliated)
  "Parse a center block.

LIMIT bounds the search.  AFFILIATED is a list of which CAR is
the buffer position at the beginning of the first affiliated
keyword and CDR is a plist of affiliated keywords along with
their value.

Return a list whose CAR is `center-block' and CDR is a plist
containing `:begin', `:end', `:contents-begin', `:contents-end',
`:post-blank' and `:post-affiliated' keywords.

Assume point is at the beginning of the block."
  (let ((case-fold-search t))
    (if (not (save-excursion
	       (re-search-forward "^[ \t]*#\\+END_CENTER[ \t]*$" limit t)))
	;; Incomplete block: parse it as a paragraph.
	(org-element-paragraph-parser limit affiliated)
      (let ((block-end-line (match-beginning 0)))
	(let* ((begin (car affiliated))
	       (post-affiliated (point))
	       ;; Empty blocks have no contents.
	       (contents-begin (progn (forward-line)
				      (and (< (point) block-end-line)
					   (point))))
	       (contents-end (and contents-begin block-end-line))
	       (pos-before-blank (progn (goto-char block-end-line)
					(forward-line)
					(point)))
	       (end (save-excursion
		      (skip-chars-forward " \r\t\n" limit)
		      (if (eobp) (point) (line-beginning-position)))))
	  (list 'center-block
		(nconc
		 (list :begin begin
		       :end end
		       :contents-begin contents-begin
		       :contents-end contents-end
		       :post-blank (count-lines pos-before-blank end)
		       :post-affiliated post-affiliated)
		 (cdr affiliated))))))))

(defun org-element-center-block-interpreter (_ contents)
  "Interpret a center-block element as Org syntax.
CONTENTS is the contents of the element."
  (format "#+begin_center\n%s#+end_center" contents))


;;;; Drawer

(defun org-element-drawer-parser (limit affiliated)
  "Parse a drawer.

LIMIT bounds the search.  AFFILIATED is a list of which CAR is
the buffer position at the beginning of the first affiliated
keyword and CDR is a plist of affiliated keywords along with
their value.

Return a list whose CAR is `drawer' and CDR is a plist containing
`:drawer-name', `:begin', `:end', `:contents-begin',
`:contents-end', `:post-blank' and `:post-affiliated' keywords.

Assume point is at beginning of drawer."
  (let ((case-fold-search t))
    (if (not (save-excursion
               (goto-char (min limit (line-end-position)))
               (re-search-forward "^[ \t]*:END:[ \t]*$" limit t)))
	;; Incomplete drawer: parse it as a paragraph.
	(org-element-paragraph-parser limit affiliated)
      (save-excursion
	(let* ((drawer-end-line (match-beginning 0))
	       (name
                (progn
                  (looking-at org-element-drawer-re)
		  (match-string-no-properties 1)))
	       (begin (car affiliated))
	       (post-affiliated (point))
	       ;; Empty drawers have no contents.
	       (contents-begin (progn (forward-line)
				      (and (< (point) drawer-end-line)
					   (point))))
	       (contents-end (and contents-begin drawer-end-line))
	       (pos-before-blank (progn (goto-char drawer-end-line)
					(forward-line)
					(point)))
	       (end (progn (skip-chars-forward " \r\t\n" limit)
			   (if (eobp) (point) (line-beginning-position)))))
	  (list 'drawer
		(nconc
		 (list :begin begin
		       :end end
		       :drawer-name name
		       :contents-begin contents-begin
		       :contents-end contents-end
		       :post-blank (count-lines pos-before-blank end)
		       :post-affiliated post-affiliated)
		 (cdr affiliated))))))))

(defun org-element-drawer-interpreter (drawer contents)
  "Interpret DRAWER element as Org syntax.
CONTENTS is the contents of the element."
  (format ":%s:\n%s:END:"
	  (org-element-property :drawer-name drawer)
	  contents))


;;;; Dynamic Block

(defun org-element-dynamic-block-parser (limit affiliated)
  "Parse a dynamic block.

LIMIT bounds the search.  AFFILIATED is a list of which CAR is
the buffer position at the beginning of the first affiliated
keyword and CDR is a plist of affiliated keywords along with
their value.

Return a list whose CAR is `dynamic-block' and CDR is a plist
containing `:block-name', `:begin', `:end', `:contents-begin',
`:contents-end', `:arguments', `:post-blank' and
`:post-affiliated' keywords.

Assume point is at beginning of dynamic block."
  (let ((case-fold-search t))
    (if (not (save-excursion
	       (re-search-forward "^[ \t]*#\\+END:?[ \t]*$" limit t)))
	;; Incomplete block: parse it as a paragraph.
	(org-element-paragraph-parser limit affiliated)
      (let ((block-end-line (match-beginning 0)))
	(save-excursion
	  (let* ((name (progn
                         (looking-at org-element-dynamic-block-open-re)
			 (match-string-no-properties 1)))
		 (arguments (match-string-no-properties 2))
		 (begin (car affiliated))
		 (post-affiliated (point))
		 ;; Empty blocks have no contents.
		 (contents-begin (progn (forward-line)
					(and (< (point) block-end-line)
					     (point))))
		 (contents-end (and contents-begin block-end-line))
		 (pos-before-blank (progn (goto-char block-end-line)
					  (forward-line)
					  (point)))
		 (end (progn (skip-chars-forward " \r\t\n" limit)
			     (if (eobp) (point) (line-beginning-position)))))
	    (list 'dynamic-block
		  (nconc
		   (list :begin begin
			 :end end
			 :block-name name
			 :arguments arguments
			 :contents-begin contents-begin
			 :contents-end contents-end
			 :post-blank (count-lines pos-before-blank end)
			 :post-affiliated post-affiliated)
		   (cdr affiliated)))))))))

(defun org-element-dynamic-block-interpreter (dynamic-block contents)
  "Interpret DYNAMIC-BLOCK element as Org syntax.
CONTENTS is the contents of the element."
  (format "#+begin: %s%s\n%s#+end:"
	  (org-element-property :block-name dynamic-block)
	  (let ((args (org-element-property :arguments dynamic-block)))
	    (if args (concat " " args) ""))
	  contents))


;;;; Footnote Definition

(defconst org-element--footnote-separator
  (concat org-element-headline-re "\\|"
	  org-footnote-definition-re "\\|"
	  "^\\([ \t]*\n\\)\\{2,\\}")
  "Regexp used as a footnote definition separator.")

(defun org-element-footnote-definition-parser (limit affiliated)
  "Parse a footnote definition.

LIMIT bounds the search.  AFFILIATED is a list of which CAR is
the buffer position at the beginning of the first affiliated
keyword and CDR is a plist of affiliated keywords along with
their value.

Return a list whose CAR is `footnote-definition' and CDR is
a plist containing `:label', `:begin' `:end', `:contents-begin',
`:contents-end', `:pre-blank',`:post-blank' and
`:post-affiliated' keywords.

Assume point is at the beginning of the footnote definition."
  (save-excursion
    (let* ((label (progn (looking-at org-footnote-definition-re)
			 (match-string-no-properties 1)))
	   (begin (car affiliated))
	   (post-affiliated (point))
	   (end
	    (save-excursion
	      (end-of-line)
	      (cond
	       ((not
		 (re-search-forward org-element--footnote-separator limit t))
		limit)
	       ((eq ?\[ (char-after (match-beginning 0)))
		;; At a new footnote definition, make sure we end
		;; before any affiliated keyword above.
		(forward-line -1)
		(while (and (> (point) post-affiliated)
			    (looking-at-p org-element--affiliated-re))
		  (forward-line -1))
		(line-beginning-position 2))
	       ((eq ?* (char-after (match-beginning 0))) (match-beginning 0))
	       (t (skip-chars-forward " \r\t\n" limit)
		  (if (= limit (point)) limit (line-beginning-position))))))
	   (pre-blank 0)
	   (contents-begin
	    (progn (search-forward "]")
		   (skip-chars-forward " \r\t\n" end)
		   (cond ((= (point) end) nil)
			 ((= (line-beginning-position) post-affiliated) (point))
			 (t
			  (setq pre-blank
				(count-lines (line-beginning-position) begin))
			  (line-beginning-position)))))
	   (contents-end
	    (progn (goto-char end)
		   (skip-chars-backward " \r\t\n")
		   (line-beginning-position 2))))
      (list 'footnote-definition
	    (nconc
	     (list :label label
		   :begin begin
		   :end end
		   :contents-begin contents-begin
		   :contents-end (and contents-begin contents-end)
		   :pre-blank pre-blank
		   :post-blank (count-lines contents-end end)
		   :post-affiliated post-affiliated)
	     (cdr affiliated))))))

(defun org-element-footnote-definition-interpreter (footnote-definition contents)
  "Interpret FOOTNOTE-DEFINITION element as Org syntax.
CONTENTS is the contents of the footnote-definition."
  (let ((pre-blank
	 (min (or (org-element-property :pre-blank footnote-definition)
		  ;; 0 is specific to paragraphs at the beginning of
		  ;; the footnote definition, so we use 1 as
		  ;; a fall-back value, which is more universal.
		  1)
	      ;; Footnote ends after more than two consecutive empty
	      ;; lines: limit ourselves to 2 newline characters.
	      2)))
    (concat (format "[fn:%s]" (org-element-property :label footnote-definition))
	    (if (= pre-blank 0) (concat " " (org-trim contents))
	      (concat (make-string pre-blank ?\n) contents)))))

;;;; Headline

(defun org-element--get-node-properties (&optional at-point-p?)
  "Return node properties for headline or property drawer at point.
Upcase property names.  It avoids confusion between properties
obtained through property drawer and default properties from the
parser (e.g. `:end' and :END:).  Return value is a plist.

When AT-POINT-P? is nil, assume that point as at a headline.  Otherwise
parse properties for property drawer at point."
  (save-excursion
    (unless at-point-p?
      (forward-line)
      (when (looking-at-p org-element-planning-line-re) (forward-line)))
    (when (looking-at org-property-drawer-re)
      (forward-line)
      (let ((end (match-end 0)) properties)
	(while (< (line-end-position) end)
	  (looking-at org-property-re)
          (let* ((property-name (concat ":" (upcase (match-string 2))))
                 (property-name-symbol (intern property-name))
                 (property-value (match-string-no-properties 3)))
            (cond
             ((and (plist-member properties property-name-symbol)
                   (string-match-p "+$" property-name))
              (let ((val (plist-get properties property-name-symbol)))
                (if (listp val)
                    (setq properties
                          (plist-put properties
                                     property-name-symbol
                                     (append (plist-get properties property-name-symbol)
                                             (list property-value))))
                  (plist-put properties property-name-symbol (list val property-value)))))
             (t (setq properties (plist-put properties property-name-symbol property-value)))))
	  (forward-line))
	properties))))

(defun org-element--get-time-properties ()
  "Return time properties associated to headline at point.
Return value is a plist."
  (save-excursion
    (when (progn (forward-line) (looking-at org-element-planning-line-re))
      (let ((end (line-end-position))
            plist)
	(while (re-search-forward org-element-planning-keywords-re end t)
	  (skip-chars-forward " \t")
	  (let ((keyword (match-string 0))
		(time (org-element-timestamp-parser)))
	    (cond ((equal keyword org-element-scheduled-keyword)
		   (setq plist (plist-put plist :scheduled time)))
		  ((equal keyword org-element-deadline-keyword)
		   (setq plist (plist-put plist :deadline time)))
		  (t (setq plist (plist-put plist :closed time))))))
	plist))))

(defun org-element-headline-parser (&optional _ raw-secondary-p)
  "Parse a headline.

Return a list whose CAR is `headline' and CDR is a plist
containing `:raw-value', `:title', `:begin', `:end',
`:pre-blank', `:contents-begin' and `:contents-end', `:level',
`:priority', `:tags', `:todo-keyword', `:todo-type', `:scheduled',
`:deadline', `:closed', `:archivedp', `:commentedp'
`:footnote-section-p', `:post-blank' and `:post-affiliated'
keywords.

The plist also contains any property set in the property drawer,
with its name in upper cases and colons added at the
beginning (e.g., `:CUSTOM_ID').

When RAW-SECONDARY-P is non-nil, headline's title will not be
parsed as a secondary string, but as a plain string instead.

Assume point is at beginning of the headline."
  (save-excursion
    (let* ((begin (point))
           (true-level (prog1 (skip-chars-forward "*")
                         (skip-chars-forward " \t")))
	   (level (org-reduced-level true-level))
	   (todo (and org-todo-regexp
		      (let (case-fold-search) (looking-at (concat org-todo-regexp " ")))
		      (progn (goto-char (match-end 0))
			     (skip-chars-forward " \t")
			     (match-string 1))))
	   (todo-type
	    (and todo (if (member todo org-done-keywords) 'done 'todo)))
	   (priority (and (looking-at "\\[#.\\][ \t]*")
			  (progn (goto-char (match-end 0))
				 (aref (match-string 0) 2))))
	   (commentedp
	    (and (let ((case-fold-search nil))
                   (looking-at org-element-comment-string))
		 (goto-char (match-end 0))
                 (when (looking-at-p "\\(?:[ \t]\\|$\\)")
                   (point))))
	   (title-start (prog1 (point)
                          (unless (or todo priority commentedp)
                            ;; Headline like "* :tag:"
                            (skip-chars-backward " \t"))))
	   (tags (when (re-search-forward
			"[ \t]+\\(:[[:alnum:]_@#%:]+:\\)[ \t]*$"
			(line-end-position)
			'move)
		   (goto-char (match-beginning 0))
		   (org-split-string (match-string 1) ":")))
	   (title-end (point))
	   (raw-value (org-trim
		       (buffer-substring-no-properties title-start title-end)))
	   (archivedp (member org-element-archive-tag tags))
	   (footnote-section-p (and org-footnote-section
				    (string= org-footnote-section raw-value)))
	   (standard-props (org-element--get-node-properties))
	   (time-props (org-element--get-time-properties))
	   (end
            (save-excursion
              (let ((re (rx-to-string
                         `(seq line-start (** 1 ,true-level "*") " "))))
                (if (re-search-forward re nil t)
                    (line-beginning-position)
                  (point-max)))))
	   (contents-begin (save-excursion
			     (forward-line)
			     (skip-chars-forward " \r\t\n" end)
			     (and (/= (point) end) (line-beginning-position))))
	   (contents-end (and contents-begin
			      (progn (goto-char end)
				     (skip-chars-backward " \r\t\n")
				     (line-beginning-position 2))))
           (robust-begin (and contents-begin
                              (progn (goto-char contents-begin)
                                     (when (looking-at-p org-element-planning-line-re)
                                       (forward-line))
                                     (when (looking-at org-property-drawer-re)
                                       (goto-char (match-end 0)))
                                     ;; If there is :pre-blank, we
                                     ;; need to be careful about
                                     ;; robust beginning.
                                     (max (if (< (+ 2 contents-begin) contents-end)
                                              (+ 2 contents-begin)
                                            0)
                                          (point)))))
           (robust-end (and robust-begin
                            (when (> (- contents-end 2) robust-begin)
                              (- contents-end 2)))))
      (unless robust-end (setq robust-begin nil))
      (let ((headline
	     (list 'headline
		   (nconc
		    (list :raw-value raw-value
			  :begin begin
			  :end end
			  :pre-blank
			  (if (not contents-begin) 0
			    (1- (count-lines begin contents-begin)))
			  :contents-begin contents-begin
			  :contents-end contents-end
                          :robust-begin robust-begin
                          :robust-end robust-end
			  :level level
			  :priority priority
			  :tags tags
			  :todo-keyword todo
			  :todo-type todo-type
			  :post-blank
			  (if contents-end
			      (count-lines contents-end end)
			    (1- (count-lines begin end)))
			  :footnote-section-p footnote-section-p
			  :archivedp archivedp
			  :commentedp commentedp
			  :post-affiliated begin)
		    time-props
		    standard-props))))
	(org-element-put-property
	 headline :title
	 (if raw-secondary-p raw-value
	   (org-element--parse-objects
	    (progn (goto-char title-start)
		   (skip-chars-forward " \t")
		   (point))
	    (progn (goto-char title-end)
		   (skip-chars-backward " \t")
		   (point))
	    nil
	    (org-element-restriction 'headline)
	    headline)))))))

(defun org-element-headline-interpreter (headline contents)
  "Interpret HEADLINE element as Org syntax.
CONTENTS is the contents of the element."
  (let* ((level (org-element-property :level headline))
	 (todo (org-element-property :todo-keyword headline))
	 (priority (org-element-property :priority headline))
	 (title (org-element-interpret-data
		 (org-element-property :title headline)))
	 (tags (let ((tag-list (org-element-property :tags headline)))
		 (and tag-list
		      (format ":%s:" (mapconcat #'identity tag-list ":")))))
	 (commentedp (org-element-property :commentedp headline))
	 (pre-blank (or (org-element-property :pre-blank headline) 0))
	 (heading
	  (concat (make-string (if org-odd-levels-only (1- (* level 2)) level)
			       ?*)
		  (and todo (concat " " todo))
		  (and commentedp (concat " " org-element-comment-string))
		  (and priority (format " [#%c]" priority))
		  " "
		  (if (and org-footnote-section
			   (org-element-property :footnote-section-p headline))
		      org-footnote-section
		    title))))
    (concat
     heading
     ;; Align tags.
     (when tags
       (cond
	((zerop org-tags-column) (format " %s" tags))
	((< org-tags-column 0)
	 (concat
	  (make-string
	   (max (- (+ org-tags-column (length heading) (length tags))) 1)
	   ?\s)
	  tags))
	(t
	 (concat
	  (make-string (max (- org-tags-column (length heading)) 1) ?\s)
	  tags))))
     (make-string (1+ pre-blank) ?\n)
     contents)))

;;;; org-data

(defun org-element--get-global-node-properties ()
  "Return node properties associated with the whole Org buffer.
Upcase property names.  It avoids confusion between properties
obtained through property drawer and default properties from the
parser (e.g. `:end' and :END:).  Return value is a plist."
  (org-with-wide-buffer
   (goto-char (point-min))
   (while (and (org-at-comment-p) (bolp)) (forward-line))
   (org-element--get-node-properties t)))


(defvar org-element-org-data-parser--recurse nil)
(defun org-element-org-data-parser (&optional _)
  "Parse org-data."
  (org-with-wide-buffer
   (let* ((begin 1)
          (contents-begin (progn
                            (goto-char 1)
                            (org-skip-whitespace)
                            (beginning-of-line)
                            (point)))
	  (end (point-max))
	  (pos-before-blank (progn (goto-char (point-max))
                                   (skip-chars-backward " \r\t\n")
                                   (line-beginning-position 2)))
          (robust-end (when (> (- pos-before-blank 2) contents-begin)
                        (- pos-before-blank 2)))
          (robust-begin (when (and robust-end
                                   (< (+ 2 contents-begin) pos-before-blank))
                          (or
                           (org-with-wide-buffer
                            (goto-char (point-min))
                            (while (and (org-at-comment-p) (bolp)) (forward-line))
                            (when (looking-at org-property-drawer-re)
                              (goto-char (match-end 0))
                              (skip-chars-backward " \t")
                              (min robust-end (point))))
                           (+ 2 contents-begin))))
          (category (cond ((null org-category)
		           (when (with-current-buffer
                                     (or (buffer-base-buffer)
                                         (current-buffer))
                                   buffer-file-name)
		             (file-name-sans-extension
		              (file-name-nondirectory
                               (with-current-buffer
                                   (or (buffer-base-buffer)
                                       (current-buffer))
                                 buffer-file-name)))))
		          ((symbolp org-category) (symbol-name org-category))
		          (t org-category)))
          (category (catch 'buffer-category
                      (unless org-element-org-data-parser--recurse
                        (org-with-point-at end
                          ;; Avoid recursive calls from
                          ;; `org-element-at-point-no-context'.
                          (let ((org-element-org-data-parser--recurse t))
	                    (while (re-search-backward "^[ \t]*#\\+CATEGORY:" (point-min) t)
                              (org-element-with-disabled-cache
	                        (let ((element (org-element-at-point-no-context)))
	                          (when (eq (org-element-type element) 'keyword)
		                    (throw 'buffer-category
		                           (org-element-property :value element)))))))))
	              category))
          (properties (org-element--get-global-node-properties)))
     (unless (plist-get properties :CATEGORY)
       (setq properties (plist-put properties :CATEGORY category)))
     (list 'org-data
           (nconc
            (list :begin begin
                  :contents-begin contents-begin
                  :contents-end pos-before-blank
                  :end end
                  :robust-begin robust-begin
                  :robust-end robust-end
                  :post-blank (count-lines pos-before-blank end)
                  :post-affiliated begin
                  :path (buffer-file-name)
                  :mode 'org-data)
            properties)))))

(defun org-element-org-data-interpreter (_ contents)
  "Interpret ORG-DATA element as Org syntax.
CONTENTS is the contents of the element."
  contents)

;;;; Inlinetask

(defun org-element-inlinetask-parser (limit &optional raw-secondary-p)
  "Parse an inline task.

Return a list whose CAR is `inlinetask' and CDR is a plist
containing `:title', `:begin', `:end', `:pre-blank',
`:contents-begin' and `:contents-end', `:level', `:priority',
`:raw-value', `:tags', `:todo-keyword', `:todo-type',
`:scheduled', `:deadline', `:closed', `:post-blank' and
`:post-affiliated' keywords.

The plist also contains any property set in the property drawer,
with its name in upper cases and colons added at the
beginning (e.g., `:CUSTOM_ID').

When optional argument RAW-SECONDARY-P is non-nil, inline-task's
title will not be parsed as a secondary string, but as a plain
string instead.

Assume point is at beginning of the inline task."
  (save-excursion
    (let* ((begin (point))
	   (level (prog1 (org-reduced-level (skip-chars-forward "*"))
		    (skip-chars-forward " \t")))
	   (todo (and org-todo-regexp
		      (let (case-fold-search) (looking-at org-todo-regexp))
		      (progn (goto-char (match-end 0))
			     (skip-chars-forward " \t")
			     (match-string 0))))
	   (todo-type (and todo
			   (if (member todo org-done-keywords) 'done 'todo)))
	   (priority (and (looking-at "\\[#.\\][ \t]*")
			  (progn (goto-char (match-end 0))
				 (aref (match-string 0) 2))))
	   (title-start (point))
	   (tags (when (re-search-forward
			"[ \t]+\\(:[[:alnum:]_@#%:]+:\\)[ \t]*$"
			(line-end-position)
			'move)
		   (goto-char (match-beginning 0))
		   (org-split-string (match-string 1) ":")))
	   (title-end (point))
	   (raw-value (org-trim
		       (buffer-substring-no-properties title-start title-end)))
	   (task-end (save-excursion
		       (end-of-line)
		       (and (re-search-forward org-element-headline-re limit t)
			    (looking-at-p "[ \t]*END[ \t]*$")
			    (line-beginning-position))))
	   (standard-props (and task-end (org-element--get-node-properties)))
	   (time-props (and task-end (org-element--get-time-properties)))
	   (contents-begin (and task-end
				(< (point) task-end)
				(progn
				  (forward-line)
				  (skip-chars-forward " \t\n")
				  (line-beginning-position))))
	   (contents-end (and contents-begin task-end))
	   (end (progn (when task-end (goto-char task-end))
		       (forward-line)
		       (skip-chars-forward " \r\t\n" limit)
		       (if (eobp) (point) (line-beginning-position))))
	   (inlinetask
	    (list 'inlinetask
		  (nconc
		   (list :raw-value raw-value
			 :begin begin
			 :end end
			 :pre-blank
			 (if (not contents-begin) 0
			   (1- (count-lines begin contents-begin)))
			 :contents-begin contents-begin
			 :contents-end contents-end
			 :level level
			 :priority priority
			 :tags tags
			 :todo-keyword todo
			 :todo-type todo-type
			 :post-blank (1- (count-lines (or task-end begin) end))
			 :post-affiliated begin)
		   time-props
		   standard-props))))
      (org-element-put-property
       inlinetask :title
       (if raw-secondary-p raw-value
	 (org-element--parse-objects
	  (progn (goto-char title-start)
		 (skip-chars-forward " \t")
		 (point))
	  (progn (goto-char title-end)
		 (skip-chars-backward " \t")
		 (point))
	  nil
	  (org-element-restriction 'inlinetask)
	  inlinetask))))))

(defun org-element-inlinetask-interpreter (inlinetask contents)
  "Interpret INLINETASK element as Org syntax.
CONTENTS is the contents of inlinetask."
  (let* ((level (org-element-property :level inlinetask))
	 (todo (org-element-property :todo-keyword inlinetask))
	 (priority (org-element-property :priority inlinetask))
	 (title (org-element-interpret-data
		 (org-element-property :title inlinetask)))
	 (tags (let ((tag-list (org-element-property :tags inlinetask)))
		 (and tag-list
		      (format ":%s:" (mapconcat 'identity tag-list ":")))))
	 (task (concat (make-string level ?*)
		       (and todo (concat " " todo))
		       (and priority (format " [#%c]" priority))
		       (and title (concat " " title)))))
    (concat task
	    ;; Align tags.
	    (when tags
	      (cond
	       ((zerop org-tags-column) (format " %s" tags))
	       ((< org-tags-column 0)
		(concat
		 (make-string
		  (max (- (+ org-tags-column (length task) (length tags))) 1)
		  ?\s)
		 tags))
	       (t
		(concat
		 (make-string (max (- org-tags-column (length task)) 1) ?\s)
		 tags))))
	    ;; Prefer degenerate inlinetasks when there are no
	    ;; contents.
	    (when contents
	      (concat "\n"
		      contents
		      (make-string level ?*) " end")))))


;;;; Item

(defun org-element-item-parser (_ struct &optional raw-secondary-p)
  "Parse an item.

STRUCT is the structure of the plain list.

Return a list whose CAR is `item' and CDR is a plist containing
`:bullet', `:begin', `:end', `:contents-begin', `:contents-end',
`:checkbox', `:counter', `:tag', `:structure', `:pre-blank',
`:post-blank' and `:post-affiliated' keywords.

When optional argument RAW-SECONDARY-P is non-nil, item's tag, if
any, will not be parsed as a secondary string, but as a plain
string instead.

Assume point is at the beginning of the item."
  (save-excursion
    (beginning-of-line)
    (looking-at org-list-full-item-re)
    (let* ((begin (point))
	   (bullet (match-string-no-properties 1))
	   (checkbox (let ((box (match-string 3)))
		       (cond ((equal "[ ]" box) 'off)
			     ((equal "[X]" box) 'on)
			     ((equal "[-]" box) 'trans))))
	   (counter (let ((c (match-string 2)))
		      (save-match-data
			(cond
			 ((not c) nil)
			 ((string-match "[A-Za-z]" c)
			  (- (string-to-char (upcase (match-string 0 c)))
			     64))
			 ((string-match "[0-9]+" c)
			  (string-to-number (match-string 0 c)))))))
	   (end (progn (goto-char (nth 6 (assq (point) struct)))
		       (if (bolp) (point) (line-beginning-position 2))))
	   (pre-blank 0)
	   (contents-begin
	    (progn
	      (goto-char
	       ;; Ignore tags in un-ordered lists: they are just
	       ;; a part of item's body.
	       (if (and (match-beginning 4)
			(save-match-data (string-match "[.)]" bullet)))
		   (match-beginning 4)
		 (match-end 0)))
	      (skip-chars-forward " \r\t\n" end)
	      (cond ((= (point) end) nil)
		    ;; If first line isn't empty, contents really
		    ;; start at the text after item's meta-data.
		    ((= (line-beginning-position) begin) (point))
		    (t
		     (setq pre-blank
			   (count-lines (line-beginning-position) begin))
		     (line-beginning-position)))))
	   (contents-end (and contents-begin
			      (progn (goto-char end)
				     (skip-chars-backward " \r\t\n")
				     (line-beginning-position 2))))
	   (item
	    (list 'item
		  (list :bullet bullet
			:begin begin
			:end end
			:contents-begin contents-begin
			:contents-end contents-end
			:checkbox checkbox
			:counter counter
			:structure struct
			:pre-blank pre-blank
			:post-blank (count-lines (or contents-end begin) end)
			:post-affiliated begin))))
      (org-element-put-property
       item :tag
       (let ((raw (org-list-get-tag begin struct)))
	 (when raw
	   (if raw-secondary-p raw
	     (org-element--parse-objects
	      (match-beginning 4) (match-end 4) nil
	      (org-element-restriction 'item)
	      item))))))))

(defun org-element-item-interpreter (item contents)
  "Interpret ITEM element as Org syntax.
CONTENTS is the contents of the element."
  (let ((tag (pcase (org-element-property :tag item)
	       (`nil nil)
	       (tag (format "%s :: " (org-element-interpret-data tag)))))
	(bullet
	 (org-list-bullet-string
	  (cond
	   ((not (string-match-p "[0-9a-zA-Z]"
				 (org-element-property :bullet item))) "- ")
	   ((eq org-plain-list-ordered-item-terminator ?\)) "1)")
	   (t "1.")))))
    (concat
     bullet
     (pcase (org-element-property :counter item)
       (`nil nil)
       (counter (format "[@%d] " counter)))
     (pcase (org-element-property :checkbox item)
       (`on "[X] ")
       (`off "[ ] ")
       (`trans "[-] ")
       (_ nil))
     tag
     (when contents
       (let* ((ind (make-string (if tag 5 (length bullet)) ?\s))
	      (pre-blank
	       (min (or (org-element-property :pre-blank item)
			;; 0 is specific to paragraphs at the
			;; beginning of the item, so we use 1 as
			;; a fall-back value, which is more universal.
			1)
		    ;; Lists ends after more than two consecutive
		    ;; empty lines: limit ourselves to 2 newline
		    ;; characters.
		    2))
	      (contents (replace-regexp-in-string
			 "\\(^\\)[ \t]*\\S-" ind contents nil nil 1)))
	 (if (= pre-blank 0) (org-trim contents)
	   (concat (make-string pre-blank ?\n) contents)))))))


;;;; Plain List

(defun org-element--list-struct (limit)
  ;; Return structure of list at point.  Internal function.  See
  ;; `org-list-struct' for details.
  (let ((case-fold-search t)
	(top-ind limit)
	(item-re (org-item-re))
	(inlinetask-re (and (featurep 'org-inlinetask)
                            (boundp 'org-inlinetask-min-level)
                            (boundp 'org-inlinetask-max-level)
                            (format "^\\*\\{%d,%d\\}+ "
                                    org-inlinetask-min-level
                                    org-inlinetask-max-level)))
	items struct)
    (save-excursion
      (catch :exit
	(while t
	  (cond
	   ;; At limit: end all items.
	   ((>= (point) limit)
	    (let ((end (progn (skip-chars-backward " \r\t\n")
			      (line-beginning-position 2))))
	      (dolist (item items) (setcar (nthcdr 6 item) end)))
	    (throw :exit (sort (nconc items struct) #'car-less-than-car)))
	   ;; At list end: end all items.
	   ((looking-at org-list-end-re)
	    (dolist (item items) (setcar (nthcdr 6 item) (point)))
	    (throw :exit (sort (nconc items struct) #'car-less-than-car)))
	   ;; At a new item: end previous sibling.
	   ((looking-at item-re)
	    (let ((ind (save-excursion (skip-chars-forward " \t")
				       (org-current-text-column))))
	      (setq top-ind (min top-ind ind))
	      (while (and items (<= ind (nth 1 (car items))))
		(let ((item (pop items)))
		  (setcar (nthcdr 6 item) (point))
		  (push item struct)))
	      (push (progn (looking-at org-list-full-item-re)
			   (let ((bullet (match-string-no-properties 1)))
			     (list (point)
				   ind
				   bullet
				   (match-string-no-properties 2) ; counter
				   (match-string-no-properties 3) ; checkbox
				   ;; Description tag.
				   (and (save-match-data
					  (string-match "[-+*]" bullet))
					(match-string-no-properties 4))
				   ;; Ending position, unknown so far.
				   nil)))
		    items))
	    (forward-line))
	   ;; Skip empty lines.
	   ((looking-at "^[ \t]*$") (forward-line))
	   ;; Skip inline tasks and blank lines along the way.
	   ((and inlinetask-re (looking-at inlinetask-re))
	    (forward-line)
	    (let ((origin (point)))
	      (when (re-search-forward inlinetask-re limit t)
		(if (looking-at-p "END[ \t]*$") (forward-line)
		  (goto-char origin)))))
	   ;; At some text line.  Check if it ends any previous item.
	   (t
	    (let ((ind (save-excursion
			 (skip-chars-forward " \t")
			 (org-current-text-column)))
		  (end (save-excursion
			 (skip-chars-backward " \r\t\n")
			 (line-beginning-position 2))))
	      (while (<= ind (nth 1 (car items)))
		(let ((item (pop items)))
		  (setcar (nthcdr 6 item) end)
		  (push item struct)
		  (unless items
		    (throw :exit (sort struct #'car-less-than-car))))))
	    ;; Skip blocks (any type) and drawers contents.
	    (cond
	     ((and (looking-at "[ \t]*#\\+BEGIN\\(:\\|_\\S-+\\)")
		   (re-search-forward
		    (format "^[ \t]*#\\+END%s[ \t]*$" (match-string 1))
		    limit t)))
	     ((and (looking-at org-element-drawer-re)
		   (re-search-forward "^[ \t]*:END:[ \t]*$" limit t))))
	    (forward-line))))))))

(defun org-element-plain-list-parser (limit affiliated structure)
  "Parse a plain list.

LIMIT bounds the search.  AFFILIATED is a list of which CAR is
the buffer position at the beginning of the first affiliated
keyword and CDR is a plist of affiliated keywords along with
their value.  STRUCTURE is the structure of the plain list being
parsed.

Return a list whose CAR is `plain-list' and CDR is a plist
containing `:type', `:begin', `:end', `:contents-begin' and
`:contents-end', `:structure', `:post-blank' and
`:post-affiliated' keywords.

Assume point is at the beginning of the list."
  (save-excursion
    (let* ((struct (or structure (org-element--list-struct limit)))
	   (type (cond ((looking-at-p "[ \t]*[A-Za-z0-9]") 'ordered)
		       ((nth 5 (assq (point) struct)) 'descriptive)
		       (t 'unordered)))
	   (contents-begin (point))
	   (begin (car affiliated))
	   (contents-end (let* ((item (assq contents-begin struct))
				(ind (nth 1 item))
				(pos (nth 6 item)))
			   (while (and (setq item (assq pos struct))
				       (= (nth 1 item) ind))
			     (setq pos (nth 6 item)))
			   pos))
	   (end (progn (goto-char contents-end)
		       (skip-chars-forward " \r\t\n" limit)
		       (if (= (point) limit) limit (line-beginning-position)))))
      ;; Return value.
      (list 'plain-list
	    (nconc
	     (list :type type
		   :begin begin
		   :end end
		   :contents-begin contents-begin
		   :contents-end contents-end
		   :structure struct
		   :post-blank (count-lines contents-end end)
		   :post-affiliated contents-begin)
	     (cdr affiliated))))))

(defun org-element-plain-list-interpreter (_ contents)
  "Interpret plain-list element as Org syntax.
CONTENTS is the contents of the element."
  (with-temp-buffer
    (insert contents)
    (goto-char (point-min))
    (org-list-repair)
    (buffer-string)))


;;;; Property Drawer

(defun org-element-property-drawer-parser (limit)
  "Parse a property drawer.

LIMIT bounds the search.

Return a list whose car is `property-drawer' and cdr is a plist
containing `:begin', `:end', `:contents-begin', `:contents-end',
`:post-blank' and `:post-affiliated' keywords.

Assume point is at the beginning of the property drawer."
  (save-excursion
    (let ((case-fold-search t)
	  (begin (point))
	  (contents-begin (line-beginning-position 2)))
      (re-search-forward "^[ \t]*:END:[ \t]*$" limit t)
      (let ((contents-end (and (> (match-beginning 0) contents-begin)
			       (match-beginning 0)))
	    (before-blank (progn (forward-line) (point)))
	    (end (progn (skip-chars-forward " \r\t\n" limit)
			(if (eobp) (point) (line-beginning-position)))))
	(list 'property-drawer
	      (list :begin begin
		    :end end
		    :contents-begin (and contents-end contents-begin)
		    :contents-end contents-end
		    :post-blank (count-lines before-blank end)
		    :post-affiliated begin))))))

(defun org-element-property-drawer-interpreter (_ contents)
  "Interpret property-drawer element as Org syntax.
CONTENTS is the properties within the drawer."
  (format ":PROPERTIES:\n%s:END:" contents))


;;;; Quote Block

(defun org-element-quote-block-parser (limit affiliated)
  "Parse a quote block.

LIMIT bounds the search.  AFFILIATED is a list of which CAR is
the buffer position at the beginning of the first affiliated
keyword and CDR is a plist of affiliated keywords along with
their value.

Return a list whose CAR is `quote-block' and CDR is a plist
containing `:begin', `:end', `:contents-begin', `:contents-end',
`:post-blank' and `:post-affiliated' keywords.

Assume point is at the beginning of the block."
  (let ((case-fold-search t))
    (if (not (save-excursion
	       (re-search-forward "^[ \t]*#\\+END_QUOTE[ \t]*$" limit t)))
	;; Incomplete block: parse it as a paragraph.
	(org-element-paragraph-parser limit affiliated)
      (let ((block-end-line (match-beginning 0)))
	(save-excursion
	  (let* ((begin (car affiliated))
		 (post-affiliated (point))
		 ;; Empty blocks have no contents.
		 (contents-begin (progn (forward-line)
					(and (< (point) block-end-line)
					     (point))))
		 (contents-end (and contents-begin block-end-line))
		 (pos-before-blank (progn (goto-char block-end-line)
					  (forward-line)
					  (point)))
		 (end (progn (skip-chars-forward " \r\t\n" limit)
			     (if (eobp) (point) (line-beginning-position)))))
	    (list 'quote-block
		  (nconc
		   (list :begin begin
			 :end end
			 :contents-begin contents-begin
			 :contents-end contents-end
			 :post-blank (count-lines pos-before-blank end)
			 :post-affiliated post-affiliated)
		   (cdr affiliated)))))))))

(defun org-element-quote-block-interpreter (_ contents)
  "Interpret quote-block element as Org syntax.
CONTENTS is the contents of the element."
  (format "#+begin_quote\n%s#+end_quote" contents))


;;;; Section

(defun org-element-section-parser (_)
  "Parse a section.

Return a list whose CAR is `section' and CDR is a plist
containing `:begin', `:end', `:contents-begin', `contents-end',
`:post-blank' and `:post-affiliated' keywords."
  (save-excursion
    ;; Beginning of section is the beginning of the first non-blank
    ;; line after previous headline.
    (let* ((begin (point))
	   (end (progn (org-with-limited-levels (outline-next-heading))
		       (point)))
	   (pos-before-blank (progn (skip-chars-backward " \r\t\n")
				    (line-beginning-position 2)))
           (robust-end (when (> (- pos-before-blank 2) begin)
                         (- pos-before-blank 2)))
           (robust-begin (when robust-end begin))
           )
      (list 'section
	    (list :begin begin
		  :end end
		  :contents-begin begin
		  :contents-end pos-before-blank
                  :robust-begin robust-begin
                  :robust-end robust-end
		  :post-blank (count-lines pos-before-blank end)
		  :post-affiliated begin)))))

(defun org-element-section-interpreter (_ contents)
  "Interpret section element as Org syntax.
CONTENTS is the contents of the element."
  contents)


;;;; Special Block

(defun org-element-special-block-parser (limit affiliated)
  "Parse a special block.

LIMIT bounds the search.  AFFILIATED is a list of which CAR is
the buffer position at the beginning of the first affiliated
keyword and CDR is a plist of affiliated keywords along with
their value.

Return a list whose CAR is `special-block' and CDR is a plist
containing `:type', `:begin', `:end', `:contents-begin',
`:contents-end', `:post-blank' and `:post-affiliated' keywords.

Assume point is at the beginning of the block."
  (let* ((case-fold-search t)
	 (type (progn (looking-at "[ \t]*#\\+BEGIN_\\(\\S-+\\)")
		      (match-string-no-properties 1))))
    (if (not (save-excursion
	       (re-search-forward
		(format "^[ \t]*#\\+END_%s[ \t]*$" (regexp-quote type))
		limit t)))
	;; Incomplete block: parse it as a paragraph.
	(org-element-paragraph-parser limit affiliated)
      (let ((block-end-line (match-beginning 0)))
	(save-excursion
	  (let* ((begin (car affiliated))
		 (post-affiliated (point))
		 ;; Empty blocks have no contents.
		 (contents-begin (progn (forward-line)
					(and (< (point) block-end-line)
					     (point))))
		 (contents-end (and contents-begin block-end-line))
		 (pos-before-blank (progn (goto-char block-end-line)
					  (forward-line)
					  (point)))
		 (end (progn (skip-chars-forward " \r\t\n" limit)
			     (if (eobp) (point) (line-beginning-position)))))
	    (list 'special-block
		  (nconc
		   (list :type type
			 :begin begin
			 :end end
			 :contents-begin contents-begin
			 :contents-end contents-end
			 :post-blank (count-lines pos-before-blank end)
			 :post-affiliated post-affiliated)
		   (cdr affiliated)))))))))

(defun org-element-special-block-interpreter (special-block contents)
  "Interpret SPECIAL-BLOCK element as Org syntax.
CONTENTS is the contents of the element."
  (let ((block-type (org-element-property :type special-block)))
    (format "#+begin_%s\n%s#+end_%s" block-type contents block-type)))



;;; Elements
;;
;; For each element, a parser and an interpreter are also defined.
;; Both follow the same naming convention used for greater elements.
;;
;; Also, as for greater elements, adding a new element type is done
;; through the following steps: implement a parser and an interpreter,
;; tweak `org-element--current-element' so that it recognizes the new
;; type and add that new type to `org-element-all-elements'.


;;;; Babel Call

(defun org-element-babel-call-parser (limit affiliated)
  "Parse a babel call.

LIMIT bounds the search.  AFFILIATED is a list of which car is
the buffer position at the beginning of the first affiliated
keyword and cdr is a plist of affiliated keywords along with
their value.

Return a list whose car is `babel-call' and cdr is a plist
containing `:call', `:inside-header', `:arguments',
`:end-header', `:begin', `:end', `:value', `:post-blank' and
`:post-affiliated' as keywords."
  (save-excursion
    (let* ((begin (car affiliated))
	   (post-affiliated (point))
	   (before-blank (line-beginning-position 2))
	   (value (progn (search-forward ":" before-blank t)
			 (skip-chars-forward " \t")
			 (org-trim
			  (buffer-substring-no-properties
			   (point) (line-end-position)))))
	   (call
	    (or (org-string-nw-p
		 (buffer-substring-no-properties
		  (point) (progn (skip-chars-forward "^[]()" before-blank)
				 (point))))))
	   (inside-header (org-element--parse-paired-brackets ?\[))
	   (arguments (org-string-nw-p
		       (org-element--parse-paired-brackets ?\()))
	   (end-header
	    (org-string-nw-p
	     (org-trim
	      (buffer-substring-no-properties (point) (line-end-position)))))
	   (end (progn (forward-line)
		       (skip-chars-forward " \r\t\n" limit)
		       (if (eobp) (point) (line-beginning-position)))))
      (list 'babel-call
	    (nconc
	     (list :call call
		   :inside-header inside-header
		   :arguments arguments
		   :end-header end-header
		   :begin begin
		   :end end
		   :value value
		   :post-blank (count-lines before-blank end)
		   :post-affiliated post-affiliated)
	     (cdr affiliated))))))

(defun org-element-babel-call-interpreter (babel-call _)
  "Interpret BABEL-CALL element as Org syntax."
  (concat "#+call: "
	  (org-element-property :call babel-call)
	  (let ((h (org-element-property :inside-header babel-call)))
	    (and h (format "[%s]" h)))
	  (concat "(" (org-element-property :arguments babel-call) ")")
	  (let ((h (org-element-property :end-header babel-call)))
	    (and h (concat " " h)))))


;;;; Clock

(defun org-element-clock-parser (limit)
  "Parse a clock.

LIMIT bounds the search.

Return a list whose CAR is `clock' and CDR is a plist containing
`:status', `:value', `:time', `:begin', `:end', `:post-blank' and
`:post-affiliated' as keywords."
  (save-excursion
    (let* ((case-fold-search nil)
	   (begin (point))
	   (value (progn (search-forward "CLOCK:" (line-end-position) t)
			 (skip-chars-forward " \t")
			 (org-element-timestamp-parser)))
	   (duration (and (search-forward " => " (line-end-position) t)
			  (progn (skip-chars-forward " \t")
				 (looking-at "\\(\\S-+\\)[ \t]*$"))
			  (match-string-no-properties 1)))
	   (status (if duration 'closed 'running))
	   (post-blank (let ((before-blank (progn (forward-line) (point))))
			 (skip-chars-forward " \r\t\n" limit)
			 (skip-chars-backward " \t")
			 (unless (bolp) (end-of-line))
			 (count-lines before-blank (point))))
	   (end (point)))
      (list 'clock
	    (list :status status
		  :value value
		  :duration duration
		  :begin begin
		  :end end
		  :post-blank post-blank
		  :post-affiliated begin)))))

(defun org-element-clock-interpreter (clock _)
  "Interpret CLOCK element as Org syntax."
  (concat "CLOCK: "
	  (org-element-timestamp-interpreter
	   (org-element-property :value clock) nil)
	  (let ((duration (org-element-property :duration clock)))
	    (and duration
		 (concat " => "
			 (apply 'format
				"%2s:%02s"
				(org-split-string duration ":")))))))


;;;; Comment

(defun org-element-comment-parser (limit)
  "Parse a comment.

LIMIT bounds the search.

Return a list whose CAR is `comment' and CDR is a plist
containing `:begin', `:end', `:value', `:post-blank',
`:post-affiliated' keywords.

Assume point is at comment beginning."
  (save-excursion
    (let* ((begin (point))
	   (value (prog2 (looking-at "[ \t]*# ?")
		      (buffer-substring-no-properties
		       (match-end 0) (line-end-position))
		    (forward-line)))
	   (com-end
	    ;; Get comments ending.
	    (progn
	      (while (and (< (point) limit) (looking-at "[ \t]*#\\( \\|$\\)"))
		;; Accumulate lines without leading hash and first
		;; whitespace.
		(setq value
		      (concat value
			      "\n"
			      (buffer-substring-no-properties
			       (match-end 0) (line-end-position))))
		(forward-line))
	      (point)))
	   (end (progn (goto-char com-end)
		       (skip-chars-forward " \r\t\n" limit)
		       (if (eobp) (point) (line-beginning-position)))))
      (list 'comment
	    (list :begin begin
		  :end end
		  :value value
		  :post-blank (count-lines com-end end)
		  :post-affiliated begin)))))

(defun org-element-comment-interpreter (comment _)
  "Interpret COMMENT element as Org syntax.
CONTENTS is nil."
  (replace-regexp-in-string "^" "# " (org-element-property :value comment)))


;;;; Comment Block

(defun org-element-comment-block-parser (limit affiliated)
  "Parse an export block.

LIMIT bounds the search.  AFFILIATED is a list of which CAR is
the buffer position at the beginning of the first affiliated
keyword and CDR is a plist of affiliated keywords along with
their value.

Return a list whose CAR is `comment-block' and CDR is a plist
containing `:begin', `:end', `:value', `:post-blank' and
`:post-affiliated' keywords.

Assume point is at comment block beginning."
  (let ((case-fold-search t))
    (if (not (save-excursion
	       (re-search-forward "^[ \t]*#\\+END_COMMENT[ \t]*$" limit t)))
	;; Incomplete block: parse it as a paragraph.
	(org-element-paragraph-parser limit affiliated)
      (let ((contents-end (match-beginning 0)))
	(save-excursion
	  (let* ((begin (car affiliated))
		 (post-affiliated (point))
		 (contents-begin (progn (forward-line) (point)))
		 (pos-before-blank (progn (goto-char contents-end)
					  (forward-line)
					  (point)))
		 (end (progn (skip-chars-forward " \r\t\n" limit)
			     (if (eobp) (point) (line-beginning-position))))
		 (value (buffer-substring-no-properties
			 contents-begin contents-end)))
	    (list 'comment-block
		  (nconc
		   (list :begin begin
			 :end end
			 :value value
			 :post-blank (count-lines pos-before-blank end)
			 :post-affiliated post-affiliated)
		   (cdr affiliated)))))))))

(defun org-element-comment-block-interpreter (comment-block _)
  "Interpret COMMENT-BLOCK element as Org syntax."
  (format "#+begin_comment\n%s#+end_comment"
	  (org-element-normalize-string
	   (org-remove-indentation
	    (org-element-property :value comment-block)))))


;;;; Diary Sexp

(defun org-element-diary-sexp-parser (limit affiliated)
  "Parse a diary sexp.

LIMIT bounds the search.  AFFILIATED is a list of which CAR is
the buffer position at the beginning of the first affiliated
keyword and CDR is a plist of affiliated keywords along with
their value.

Return a list whose CAR is `diary-sexp' and CDR is a plist
containing `:begin', `:end', `:value', `:post-blank' and
`:post-affiliated' keywords."
  (save-excursion
    (let ((begin (car affiliated))
	  (post-affiliated (point))
	  (value (progn (looking-at "\\(%%(.*\\)[ \t]*$")
			(match-string-no-properties 1)))
	  (pos-before-blank (progn (forward-line) (point)))
	  (end (progn (skip-chars-forward " \r\t\n" limit)
		      (if (eobp) (point) (line-beginning-position)))))
      (list 'diary-sexp
	    (nconc
	     (list :value value
		   :begin begin
		   :end end
		   :post-blank (count-lines pos-before-blank end)
		   :post-affiliated post-affiliated)
	     (cdr affiliated))))))

(defun org-element-diary-sexp-interpreter (diary-sexp _)
  "Interpret DIARY-SEXP as Org syntax."
  (org-element-property :value diary-sexp))


;;;; Example Block

(defun org-element-example-block-parser (limit affiliated)
  "Parse an example block.

LIMIT bounds the search.  AFFILIATED is a list of which CAR is
the buffer position at the beginning of the first affiliated
keyword and CDR is a plist of affiliated keywords along with
their value.

Return a list whose CAR is `example-block' and CDR is a plist
containing `:begin', `:end', `:number-lines', `:preserve-indent',
`:retain-labels', `:use-labels', `:label-fmt', `:switches',
`:value', `:post-blank' and `:post-affiliated' keywords."
  (let ((case-fold-search t))
    (if (not (save-excursion
	       (re-search-forward "^[ \t]*#\\+END_EXAMPLE[ \t]*$" limit t)))
	;; Incomplete block: parse it as a paragraph.
	(org-element-paragraph-parser limit affiliated)
      (let ((contents-end (match-beginning 0)))
	(save-excursion
	  (let* ((switches
		  (progn
		    (looking-at "^[ \t]*#\\+BEGIN_EXAMPLE\\(?: +\\(.*\\)\\)?")
		    (match-string-no-properties 1)))
		 ;; Switches analysis.
		 (number-lines
		  (and switches
		       (string-match "\\([-+]\\)n\\(?: *\\([0-9]+\\)\\)?\\>"
				     switches)
		       (cons
			(if (equal (match-string 1 switches) "-")
			    'new
			  'continued)
			(if (not (match-end 2)) 0
			  ;; Subtract 1 to give number of lines before
			  ;; first line.
			  (1- (string-to-number (match-string 2 switches)))))))
		 (preserve-indent
		  (and switches (string-match "-i\\>" switches)))
		 ;; Should labels be retained in (or stripped from) example
		 ;; blocks?
		 (retain-labels
		  (or (not switches)
		      (not (string-match "-r\\>" switches))
		      (and number-lines (string-match "-k\\>" switches))))
		 ;; What should code-references use - labels or
		 ;; line-numbers?
		 (use-labels
		  (or (not switches)
		      (and retain-labels
			   (not (string-match "-k\\>" switches)))))
		 (label-fmt
		  (and switches
		       (string-match "-l +\"\\([^\"\n]+\\)\"" switches)
		       (match-string 1 switches)))
		 ;; Standard block parsing.
		 (begin (car affiliated))
		 (post-affiliated (point))
		 (contents-begin (line-beginning-position 2))
		 (value (org-unescape-code-in-string
			 (buffer-substring-no-properties
			  contents-begin contents-end)))
		 (pos-before-blank (progn (goto-char contents-end)
					  (forward-line)
					  (point)))
		 (end (progn (skip-chars-forward " \r\t\n" limit)
			     (if (eobp) (point) (line-beginning-position)))))
	    (list 'example-block
		  (nconc
		   (list :begin begin
			 :end end
			 :value value
			 :switches switches
			 :number-lines number-lines
			 :preserve-indent preserve-indent
			 :retain-labels retain-labels
			 :use-labels use-labels
			 :label-fmt label-fmt
			 :post-blank (count-lines pos-before-blank end)
			 :post-affiliated post-affiliated)
		   (cdr affiliated)))))))))

(defun org-element-example-block-interpreter (example-block _)
  "Interpret EXAMPLE-BLOCK element as Org syntax."
  (let ((switches (org-element-property :switches example-block))
	(value
	 (let ((val (org-element-property :value example-block)))
	   (cond
	    ((or org-src-preserve-indentation
		 (org-element-property :preserve-indent example-block))
	     val)
	    ((= 0 org-edit-src-content-indentation)
	     (org-remove-indentation val))
	    (t
	     (let ((ind (make-string org-edit-src-content-indentation ?\s)))
	       (replace-regexp-in-string "^[ \t]*\\S-"
					 (concat ind "\\&")
					 (org-remove-indentation val))))))))
    (concat "#+begin_example" (and switches (concat " " switches)) "\n"
	    (org-element-normalize-string (org-escape-code-in-string value))
	    "#+end_example")))


;;;; Export Block

(defun org-element-export-block-parser (limit affiliated)
  "Parse an export block.

LIMIT bounds the search.  AFFILIATED is a list of which CAR is
the buffer position at the beginning of the first affiliated
keyword and CDR is a plist of affiliated keywords along with
their value.

Return a list whose CAR is `export-block' and CDR is a plist
containing `:begin', `:end', `:type', `:value', `:post-blank' and
`:post-affiliated' keywords.

Assume point is at export-block beginning."
  (let* ((case-fold-search t))
    (if (not (save-excursion
	       (re-search-forward "^[ \t]*#\\+END_EXPORT[ \t]*$" limit t)))
	;; Incomplete block: parse it as a paragraph.
	(org-element-paragraph-parser limit affiliated)
      (save-excursion
	(let* ((contents-end (match-beginning 0))
	       (backend
		(progn
		  (looking-at
		   "[ \t]*#\\+BEGIN_EXPORT\\(?:[ \t]+\\(\\S-+\\)\\)?[ \t]*$")
		  (match-string-no-properties 1)))
	       (begin (car affiliated))
	       (post-affiliated (point))
	       (contents-begin (progn (forward-line) (point)))
	       (pos-before-blank (progn (goto-char contents-end)
					(forward-line)
					(point)))
	       (end (progn (skip-chars-forward " \r\t\n" limit)
			   (if (eobp) (point) (line-beginning-position))))
	       (value (org-unescape-code-in-string
		       (buffer-substring-no-properties contents-begin
						       contents-end))))
	  (list 'export-block
		(nconc
		 (list :type (and backend (upcase backend))
		       :begin begin
		       :end end
		       :value value
		       :post-blank (count-lines pos-before-blank end)
		       :post-affiliated post-affiliated)
		 (cdr affiliated))))))))

(defun org-element-export-block-interpreter (export-block _)
  "Interpret EXPORT-BLOCK element as Org syntax."
  (format "#+begin_export %s\n%s#+end_export"
	  (org-element-property :type export-block)
	  (org-element-property :value export-block)))


;;;; Fixed-width

(defun org-element-fixed-width-parser (limit affiliated)
  "Parse a fixed-width section.

LIMIT bounds the search.  AFFILIATED is a list of which CAR is
the buffer position at the beginning of the first affiliated
keyword and CDR is a plist of affiliated keywords along with
their value.

Return a list whose CAR is `fixed-width' and CDR is a plist
containing `:begin', `:end', `:value', `:post-blank' and
`:post-affiliated' keywords.

Assume point is at the beginning of the fixed-width area."
  (save-excursion
    (let* ((begin (car affiliated))
	   (post-affiliated (point))
	   (end-area
	    (progn
	      (while (and (< (point) limit)
			  (looking-at "[ \t]*:\\( \\|$\\)"))
		(forward-line))
	      (if (bolp) (line-end-position 0) (point))))
	   (end (progn (skip-chars-forward " \r\t\n" limit)
		       (if (eobp) (point) (line-beginning-position)))))
      (list 'fixed-width
	    (nconc
	     (list :begin begin
		   :end end
		   :value (replace-regexp-in-string
			   "^[ \t]*: ?" ""
			   (buffer-substring-no-properties post-affiliated
							   end-area))
		   :post-blank (count-lines end-area end)
		   :post-affiliated post-affiliated)
	     (cdr affiliated))))))

(defun org-element-fixed-width-interpreter (fixed-width _)
  "Interpret FIXED-WIDTH element as Org syntax."
  (let ((value (org-element-property :value fixed-width)))
    (and value (replace-regexp-in-string "^" ": " value))))


;;;; Horizontal Rule

(defun org-element-horizontal-rule-parser (limit affiliated)
  "Parse an horizontal rule.

LIMIT bounds the search.  AFFILIATED is a list of which CAR is
the buffer position at the beginning of the first affiliated
keyword and CDR is a plist of affiliated keywords along with
their value.

Return a list whose CAR is `horizontal-rule' and CDR is a plist
containing `:begin', `:end', `:post-blank' and `:post-affiliated'
keywords."
  (save-excursion
    (let ((begin (car affiliated))
	  (post-affiliated (point))
	  (post-hr (progn (forward-line) (point)))
	  (end (progn (skip-chars-forward " \r\t\n" limit)
		      (if (eobp) (point) (line-beginning-position)))))
      (list 'horizontal-rule
	    (nconc
	     (list :begin begin
		   :end end
		   :post-blank (count-lines post-hr end)
		   :post-affiliated post-affiliated)
	     (cdr affiliated))))))

(defun org-element-horizontal-rule-interpreter (&rest _)
  "Interpret HORIZONTAL-RULE element as Org syntax."
  "-----")


;;;; Keyword

(defun org-element-keyword-parser (limit affiliated)
  "Parse a keyword at point.

LIMIT bounds the search.  AFFILIATED is a list of which CAR is
the buffer position at the beginning of the first affiliated
keyword and CDR is a plist of affiliated keywords along with
their value.

Return a list whose CAR is a normalized `keyword' (uppercase) and
CDR is a plist containing `:key', `:value', `:begin', `:end',
`:post-blank' and `:post-affiliated' keywords."
  (save-excursion
    ;; An orphaned affiliated keyword is considered as a regular
    ;; keyword.  In this case AFFILIATED is nil, so we take care of
    ;; this corner case.
    (let ((begin (or (car affiliated) (point)))
	  (post-affiliated (point))
	  (key (progn (looking-at "[ \t]*#\\+\\(\\S-*\\):")
		      (upcase (match-string-no-properties 1))))
	  (value (org-trim (buffer-substring-no-properties
<<<<<<< HEAD
			    (match-end 0) (line-end-position))))
=======
                            (match-end 0) (line-end-position))))
>>>>>>> 9b62bcc9
	  (pos-before-blank (progn (forward-line) (point)))
	  (end (progn (skip-chars-forward " \r\t\n" limit)
		      (if (eobp) (point) (line-beginning-position)))))
      (list 'keyword
	    (nconc
	     (list :key key
		   :value value
		   :begin begin
		   :end end
		   :post-blank (count-lines pos-before-blank end)
		   :post-affiliated post-affiliated)
	     (cdr affiliated))))))

(defun org-element-keyword-interpreter (keyword _)
  "Interpret KEYWORD element as Org syntax."
  (format "#+%s: %s"
	  (downcase (org-element-property :key keyword))
	  (org-element-property :value keyword)))


;;;; Latex Environment

(defconst org-element--latex-begin-environment
  "^[ \t]*\\\\begin{\\([A-Za-z0-9*]+\\)}"
  "Regexp matching the beginning of a LaTeX environment.
The environment is captured by the first group.

See also `org-element--latex-end-environment'.")

(defconst org-element--latex-end-environment
  "\\\\end{%s}[ \t]*$"
  "Format string matching the ending of a LaTeX environment.
See also `org-element--latex-begin-environment'.")

(defun org-element-latex-environment-parser (limit affiliated)
  "Parse a LaTeX environment.

LIMIT bounds the search.  AFFILIATED is a list of which CAR is
the buffer position at the beginning of the first affiliated
keyword and CDR is a plist of affiliated keywords along with
their value.

Return a list whose CAR is `latex-environment' and CDR is a plist
containing `:begin', `:end', `:value', `:post-blank' and
`:post-affiliated' keywords.

Assume point is at the beginning of the latex environment."
  (save-excursion
    (let ((case-fold-search t)
	  (code-begin (point)))
      (looking-at org-element--latex-begin-environment)
      (if (not (re-search-forward (format org-element--latex-end-environment
					  (regexp-quote (match-string 1)))
				  limit t))
	  ;; Incomplete latex environment: parse it as a paragraph.
	  (org-element-paragraph-parser limit affiliated)
	(let* ((code-end (progn (forward-line) (point)))
	       (begin (car affiliated))
	       (value (buffer-substring-no-properties code-begin code-end))
	       (end (progn (skip-chars-forward " \r\t\n" limit)
			   (if (eobp) (point) (line-beginning-position)))))
	  (list 'latex-environment
		(nconc
		 (list :begin begin
		       :end end
		       :value value
		       :post-blank (count-lines code-end end)
		       :post-affiliated code-begin)
		 (cdr affiliated))))))))

(defun org-element-latex-environment-interpreter (latex-environment _)
  "Interpret LATEX-ENVIRONMENT element as Org syntax."
  (org-element-property :value latex-environment))


;;;; Node Property

(defun org-element-node-property-parser (limit)
  "Parse a node-property at point.

LIMIT bounds the search.

Return a list whose CAR is `node-property' and CDR is a plist
containing `:key', `:value', `:begin', `:end', `:post-blank' and
`:post-affiliated' keywords."
  (looking-at org-property-re)
  (let ((case-fold-search t)
	(begin (point))
	(key   (match-string-no-properties 2))
	(value (match-string-no-properties 3))
	(end (save-excursion
	       (end-of-line)
	       (if (re-search-forward org-property-re limit t)
		   (line-beginning-position)
		 limit))))
    (list 'node-property
	  (list :key key
		:value value
		:begin begin
		:end end
		:post-blank 0
		:post-affiliated begin))))

(defun org-element-node-property-interpreter (node-property _)
  "Interpret NODE-PROPERTY element as Org syntax."
  (format org-property-format
	  (format ":%s:" (org-element-property :key node-property))
	  (or (org-element-property :value node-property) "")))


;;;; Paragraph

(defun org-element-paragraph-parser (limit affiliated)
  "Parse a paragraph.

LIMIT bounds the search.  AFFILIATED is a list of which CAR is
the buffer position at the beginning of the first affiliated
keyword and CDR is a plist of affiliated keywords along with
their value.

Return a list whose CAR is `paragraph' and CDR is a plist
containing `:begin', `:end', `:contents-begin' and
`:contents-end', `:post-blank' and `:post-affiliated' keywords.

Assume point is at the beginning of the paragraph."
  (save-excursion
    (let* ((begin (car affiliated))
	   (contents-begin (point))
	   (before-blank
	    (let ((case-fold-search t))
	      (end-of-line)
	      ;; A matching `org-element-paragraph-separate' is not
	      ;; necessarily the end of the paragraph.  In particular,
	      ;; drawers, blocks or LaTeX environments opening lines
	      ;; must be closed.  Moreover keywords with a secondary
	      ;; value must belong to "dual keywords".
	      (while (not
		      (cond
		       ((not (and (re-search-forward
				   org-element-paragraph-separate limit 'move)
				  (progn (beginning-of-line) t))))
		       ((looking-at org-element-drawer-re)
			(save-excursion
			  (re-search-forward "^[ \t]*:END:[ \t]*$" limit t)))
		       ((looking-at "[ \t]*#\\+BEGIN_\\(\\S-+\\)")
			(save-excursion
			  (re-search-forward
			   (format "^[ \t]*#\\+END_%s[ \t]*$"
				   (regexp-quote (match-string 1)))
			   limit t)))
		       ((looking-at org-element--latex-begin-environment)
			(save-excursion
			  (re-search-forward
			   (format org-element--latex-end-environment
				   (regexp-quote (match-string 1)))
			   limit t)))
		       ((looking-at "[ \t]*#\\+\\(\\S-+\\)\\[.*\\]:")
			(member-ignore-case (match-string 1)
					    org-element-dual-keywords))
		       ;; Everything else is unambiguous.
		       (t)))
		(end-of-line))
	      (if (= (point) limit) limit
		(goto-char (line-beginning-position)))))
	   (contents-end (save-excursion
			   (skip-chars-backward " \r\t\n" contents-begin)
			   (line-beginning-position 2)))
	   (end (progn (skip-chars-forward " \r\t\n" limit)
		       (if (eobp) (point) (line-beginning-position)))))
      (list 'paragraph
	    (nconc
	     (list :begin begin
		   :end end
		   :contents-begin contents-begin
		   :contents-end contents-end
		   :post-blank (count-lines before-blank end)
		   :post-affiliated contents-begin)
	     (cdr affiliated))))))

(defun org-element-paragraph-interpreter (_ contents)
  "Interpret paragraph element as Org syntax.
CONTENTS is the contents of the element."
  contents)


;;;; Planning

(defun org-element-planning-parser (limit)
  "Parse a planning.

LIMIT bounds the search.

Return a list whose CAR is `planning' and CDR is a plist
containing `:closed', `:deadline', `:scheduled', `:begin',
`:end', `:post-blank' and `:post-affiliated' keywords."
  (save-excursion
    (let* ((case-fold-search nil)
	   (begin (point))
	   (post-blank (let ((before-blank (progn (forward-line) (point))))
			 (skip-chars-forward " \r\t\n" limit)
			 (skip-chars-backward " \t")
			 (unless (bolp) (end-of-line))
			 (count-lines before-blank (point))))
	   (end (point))
	   closed deadline scheduled)
      (goto-char begin)
      (while (re-search-forward org-element-planning-keywords-re end t)
	(skip-chars-forward " \t" end)
	(let ((keyword (match-string 0))
	      (time (org-element-timestamp-parser)))
	  (cond
           ((equal keyword org-element-closed-keyword) (setq closed time))
	   ((equal keyword org-element-deadline-keyword) (setq deadline time))
	   (t (setq scheduled time)))))
      (list 'planning
	    (list :closed closed
		  :deadline deadline
		  :scheduled scheduled
		  :begin begin
		  :end end
		  :post-blank post-blank
		  :post-affiliated begin)))))

(defun org-element-planning-interpreter (planning _)
  "Interpret PLANNING element as Org syntax."
  (mapconcat
   #'identity
   (delq nil
	 (list (let ((deadline (org-element-property :deadline planning)))
		 (when deadline
		   (concat org-element-deadline-keyword " "
			   (org-element-timestamp-interpreter deadline nil))))
	       (let ((scheduled (org-element-property :scheduled planning)))
		 (when scheduled
		   (concat org-element-scheduled-keyword " "
			   (org-element-timestamp-interpreter scheduled nil))))
	       (let ((closed (org-element-property :closed planning)))
		 (when closed
		   (concat org-element-closed-keyword " "
			   (org-element-timestamp-interpreter closed nil))))))
   " "))


;;;; Src Block

(defun org-element-src-block-parser (limit affiliated)
  "Parse a source block.

LIMIT bounds the search.  AFFILIATED is a list of which CAR is
the buffer position at the beginning of the first affiliated
keyword and CDR is a plist of affiliated keywords along with
their value.

Return a list whose CAR is `src-block' and CDR is a plist
containing `:language', `:switches', `:parameters', `:begin',
`:end', `:number-lines', `:retain-labels', `:use-labels',
`:label-fmt', `:preserve-indent', `:value', `:post-blank' and
`:post-affiliated' keywords.

Assume point is at the beginning of the block."
  (let ((case-fold-search t))
    (if (not (save-excursion (re-search-forward "^[ \t]*#\\+END_SRC[ \t]*$"
						limit t)))
	;; Incomplete block: parse it as a paragraph.
	(org-element-paragraph-parser limit affiliated)
      (let ((contents-end (match-beginning 0)))
	(save-excursion
	  (let* ((begin (car affiliated))
		 (post-affiliated (point))
		 ;; Get language as a string.
		 (language
		  (progn
		    (looking-at
		     "^[ \t]*#\\+BEGIN_SRC\
\\(?: +\\(\\S-+\\)\\)?\
\\(\\(?: +\\(?:-\\(?:l \".+\"\\|[ikr]\\)\\|[-+]n\\(?: *[0-9]+\\)?\\)\\)+\\)?\
\\(.*\\)[ \t]*$")
		    (match-string-no-properties 1)))
		 ;; Get switches.
		 (switches (match-string-no-properties 2))
		 ;; Get parameters.
		 (parameters (match-string-no-properties 3))
		 ;; Switches analysis.
		 (number-lines
		  (and switches
		       (string-match "\\([-+]\\)n\\(?: *\\([0-9]+\\)\\)?\\>"
				     switches)
		       (cons
			(if (equal (match-string 1 switches) "-")
			    'new
			  'continued)
			(if (not (match-end 2)) 0
			  ;; Subtract 1 to give number of lines before
			  ;; first line.
			  (1- (string-to-number (match-string 2 switches)))))))
		 (preserve-indent (and switches
				       (string-match "-i\\>" switches)))
		 (label-fmt
		  (and switches
		       (string-match "-l +\"\\([^\"\n]+\\)\"" switches)
		       (match-string 1 switches)))
		 ;; Should labels be retained in (or stripped from)
		 ;; source blocks?
		 (retain-labels
		  (or (not switches)
		      (not (string-match "-r\\>" switches))
		      (and number-lines (string-match "-k\\>" switches))))
		 ;; What should code-references use - labels or
		 ;; line-numbers?
		 (use-labels
		  (or (not switches)
		      (and retain-labels
			   (not (string-match "-k\\>" switches)))))
		 ;; Retrieve code.
		 (value (org-unescape-code-in-string
			 (buffer-substring-no-properties
			  (line-beginning-position 2) contents-end)))
		 (pos-before-blank (progn (goto-char contents-end)
					  (forward-line)
					  (point)))
		 ;; Get position after ending blank lines.
		 (end (progn (skip-chars-forward " \r\t\n" limit)
			     (if (eobp) (point) (line-beginning-position)))))
	    (list 'src-block
		  (nconc
		   (list :language language
			 :switches (and (org-string-nw-p switches)
					(org-trim switches))
			 :parameters (and (org-string-nw-p parameters)
					  (org-trim parameters))
			 :begin begin
			 :end end
			 :number-lines number-lines
			 :preserve-indent preserve-indent
			 :retain-labels retain-labels
			 :use-labels use-labels
			 :label-fmt label-fmt
			 :value value
			 :post-blank (count-lines pos-before-blank end)
			 :post-affiliated post-affiliated)
		   (cdr affiliated)))))))))

(defun org-element-src-block-interpreter (src-block _)
  "Interpret SRC-BLOCK element as Org syntax."
  (let ((lang (org-element-property :language src-block))
	(switches (org-element-property :switches src-block))
	(params (org-element-property :parameters src-block))
	(value
	 (let ((val (org-element-property :value src-block)))
	   (cond
	    ((or org-src-preserve-indentation
		 (org-element-property :preserve-indent src-block))
	     val)
	    ((zerop org-edit-src-content-indentation)
	     (org-remove-indentation val))
	    (t
	     (let ((ind (make-string org-edit-src-content-indentation ?\s)))
	       (replace-regexp-in-string "^[ \t]*\\S-"
					 (concat ind "\\&")
					 (org-remove-indentation val))))))))
    (format "#+begin_src%s\n%s#+end_src"
	    (concat (and lang (concat " " lang))
		    (and switches (concat " " switches))
		    (and params (concat " " params)))
	    (org-element-normalize-string (org-escape-code-in-string value)))))


;;;; Table

(defun org-element-table-parser (limit affiliated)
  "Parse a table at point.

LIMIT bounds the search.  AFFILIATED is a list of which CAR is
the buffer position at the beginning of the first affiliated
keyword and CDR is a plist of affiliated keywords along with
their value.

Return a list whose CAR is `table' and CDR is a plist containing
`:begin', `:end', `:tblfm', `:type', `:contents-begin',
`:contents-end', `:value', `:post-blank' and `:post-affiliated'
keywords.

Assume point is at the beginning of the table."
  (save-excursion
    (let* ((case-fold-search t)
	   (table-begin (point))
	   (type (if (looking-at "[ \t]*|") 'org 'table.el))
           (end-re (format "^[ \t]*\\($\\|[^| \t%s]\\)"
			   (if (eq type 'org) "" "+")))
	   (begin (car affiliated))
	   (table-end
	    (if (re-search-forward end-re limit 'move)
		(goto-char (match-beginning 0))
	      (point)))
	   (tblfm (let (acc)
		    (while (looking-at "[ \t]*#\\+TBLFM: +\\(.*\\)[ \t]*$")
		      (push (match-string-no-properties 1) acc)
		      (forward-line))
		    acc))
	   (pos-before-blank (point))
	   (end (progn (skip-chars-forward " \r\t\n" limit)
		       (if (eobp) (point) (line-beginning-position)))))
      (list 'table
	    (nconc
	     (list :begin begin
		   :end end
		   :type type
		   :tblfm tblfm
		   ;; Only `org' tables have contents.  `table.el' tables
		   ;; use a `:value' property to store raw table as
		   ;; a string.
		   :contents-begin (and (eq type 'org) table-begin)
		   :contents-end (and (eq type 'org) table-end)
		   :value (and (eq type 'table.el)
			       (buffer-substring-no-properties
				table-begin table-end))
		   :post-blank (count-lines pos-before-blank end)
		   :post-affiliated table-begin)
	     (cdr affiliated))))))

(defun org-element-table-interpreter (table contents)
  "Interpret TABLE element as Org syntax.
CONTENTS is a string, if table's type is `org', or nil."
  (if (eq (org-element-property :type table) 'table.el)
      (org-remove-indentation (org-element-property :value table))
    (concat (with-temp-buffer (insert contents)
			      (org-table-align)
			      (buffer-string))
	    (mapconcat (lambda (fm) (concat "#+TBLFM: " fm))
		       (reverse (org-element-property :tblfm table))
		       "\n"))))


;;;; Table Row

(defun org-element-table-row-parser (_)
  "Parse table row at point.

Return a list whose CAR is `table-row' and CDR is a plist
containing `:begin', `:end', `:contents-begin', `:contents-end',
`:type', `:post-blank' and `:post-affiliated' keywords."
  (save-excursion
    (let* ((type (if (looking-at "^[ \t]*|-") 'rule 'standard))
	   (begin (point))
	   ;; A table rule has no contents.  In that case, ensure
	   ;; CONTENTS-BEGIN matches CONTENTS-END.
	   (contents-begin (and (eq type 'standard) (search-forward "|")))
	   (contents-end (and (eq type 'standard)
			      (progn
				(end-of-line)
				(skip-chars-backward " \t")
				(point))))
	   (end (line-beginning-position 2)))
      (list 'table-row
	    (list :type type
		  :begin begin
		  :end end
		  :contents-begin contents-begin
		  :contents-end contents-end
		  :post-blank 0
		  :post-affiliated begin)))))

(defun org-element-table-row-interpreter (table-row contents)
  "Interpret TABLE-ROW element as Org syntax.
CONTENTS is the contents of the table row."
  (if (eq (org-element-property :type table-row) 'rule) "|-"
    (concat "|" contents)))


;;;; Verse Block

(defun org-element-verse-block-parser (limit affiliated)
  "Parse a verse block.

LIMIT bounds the search.  AFFILIATED is a list of which CAR is
the buffer position at the beginning of the first affiliated
keyword and CDR is a plist of affiliated keywords along with
their value.

Return a list whose CAR is `verse-block' and CDR is a plist
containing `:begin', `:end', `:contents-begin', `:contents-end',
`:post-blank' and `:post-affiliated' keywords.

Assume point is at beginning of the block."
  (let ((case-fold-search t))
    (if (not (save-excursion
	       (re-search-forward "^[ \t]*#\\+END_VERSE[ \t]*$" limit t)))
	;; Incomplete block: parse it as a paragraph.
	(org-element-paragraph-parser limit affiliated)
      (let ((contents-end (match-beginning 0)))
	(save-excursion
	  (let* ((begin (car affiliated))
		 (post-affiliated (point))
		 (contents-begin (progn (forward-line) (point)))
		 (pos-before-blank (progn (goto-char contents-end)
					  (forward-line)
					  (point)))
		 (end (progn (skip-chars-forward " \r\t\n" limit)
			     (if (eobp) (point) (line-beginning-position)))))
	    (list 'verse-block
		  (nconc
		   (list :begin begin
			 :end end
			 :contents-begin contents-begin
			 :contents-end contents-end
			 :post-blank (count-lines pos-before-blank end)
			 :post-affiliated post-affiliated)
		   (cdr affiliated)))))))))

(defun org-element-verse-block-interpreter (_ contents)
  "Interpret verse-block element as Org syntax.
CONTENTS is verse block contents."
  (format "#+begin_verse\n%s#+end_verse" contents))



;;; Objects
;;
;; Unlike to elements, raw text can be found between objects.  Hence,
;; `org-element--object-lex' is provided to find the next object in
;; buffer.
;;
;; Some object types (e.g., `italic') are recursive.  Restrictions on
;; object types they can contain will be specified in
;; `org-element-object-restrictions'.
;;
;; Creating a new type of object requires to alter
;; `org-element--object-regexp' and `org-element--object-lex', add the
;; new type in `org-element-all-objects', and possibly add
;; restrictions in `org-element-object-restrictions'.

;;;; Bold

(defun org-element--parse-generic-emphasis (mark type)
  "Parse emphasis object at point, if any.

MARK is the delimiter string used.  TYPE is a symbol among
`bold', `code', `italic', `strike-through', `underline', and
`verbatim'.

Assume point is at first MARK."
  (save-excursion
    (let ((origin (point)))
      (unless (bolp) (forward-char -1))
      (let ((opening-re
             (rx-to-string
              `(seq (or line-start (any space ?- ?\( ?' ?\" ?\{))
                    ,mark
                    (not space)))))
        (when (looking-at opening-re)
          (goto-char (1+ origin))
          (let ((closing-re
                 (rx-to-string
                  `(seq
                    (not space)
                    (group ,mark)
                    (or (any space ?- ?. ?, ?\; ?: ?! ?? ?' ?\" ?\) ?\} ?\\ ?\[)
                        line-end)))))
            (when (re-search-forward closing-re nil t)
              (let ((closing (match-end 1)))
                (goto-char closing)
                (let* ((post-blank (skip-chars-forward " \t"))
                       (contents-begin (1+ origin))
                       (contents-end (1- closing)))
                  (list type
                        (append
                         (list :begin origin
                               :end (point)
                               :post-blank post-blank)
                         (if (memq type '(code verbatim))
                             (list :value
                                   (and (memq type '(code verbatim))
                                        (buffer-substring
                                         contents-begin contents-end)))
                           (list :contents-begin contents-begin
                                 :contents-end contents-end)))))))))))))

(defun org-element-bold-parser ()
  "Parse bold object at point, if any.

When at a bold object, return a list whose car is `bold' and cdr
is a plist with `:begin', `:end', `:contents-begin' and
`:contents-end' and `:post-blank' keywords.  Otherwise, return
nil.

Assume point is at the first star marker."
  (org-element--parse-generic-emphasis "*" 'bold))

(defun org-element-bold-interpreter (_ contents)
  "Interpret bold object as Org syntax.
CONTENTS is the contents of the object."
  (format "*%s*" contents))


;;;; Citation

(defun org-element-citation-parser ()
  "Parse citation object at point, if any.

When at a citation object, return a list whose car is `citation'
and cdr is a plist with `:style', `:prefix', `:suffix', `:begin',
`:end', `:contents-begin', `:contents-end', and `:post-blank'
keywords.  Otherwise, return nil.

Assume point is at the beginning of the citation."
  (when (looking-at org-element-citation-prefix-re)
    (let* ((begin (point))
	   (style (and (match-end 1)
		       (match-string-no-properties 1)))
	   ;; Ignore blanks between cite type and prefix or key.
	   (start (match-end 0))
	   (closing (with-syntax-table org-element--pair-square-table
		      (ignore-errors (scan-lists begin 1 0)))))
      (save-excursion
	(when (and closing
		   (re-search-forward org-element-citation-key-re closing t))
	  ;; Find prefix, if any.
	  (let ((first-key-end (match-end 0))
		(types (org-element-restriction 'citation-reference))
                (cite
		 (list 'citation
		       (list :style style
			     :begin begin
			     :post-blank (progn
					   (goto-char closing)
					   (skip-chars-forward " \t"))
			     :end (point)))))
	    ;; `:contents-begin' depends on the presence of
	    ;; a non-empty common prefix.
	    (goto-char first-key-end)
	    (if (not (search-backward ";" start t))
		(org-element-put-property cite :contents-begin start)
	      (when (< start (point))
		(org-element-put-property
                 cite :prefix
                 (org-element--parse-objects start (point) nil types cite)))
	      (forward-char)
	      (org-element-put-property cite :contents-begin (point)))
	    ;; `:contents-end' depends on the presence of a non-empty
	    ;; common suffix.
	    (goto-char (1- closing))
	    (skip-chars-backward " \r\t\n")
	    (let ((end (point)))
	      (if (or (not (search-backward ";" first-key-end t))
		      (re-search-forward org-element-citation-key-re end t))
		  (org-element-put-property cite :contents-end end)
                (forward-char)
		(when (< (point) end)
		  (org-element-put-property
                   cite :suffix
                   (org-element--parse-objects (point) end nil types cite)))
		(org-element-put-property cite :contents-end (point))))
	    cite))))))

(defun org-element-citation-interpreter (citation contents)
  "Interpret CITATION object as Org syntax.
CONTENTS is the contents of the object, as a string."
  (let ((prefix (org-element-property :prefix citation))
        (suffix (org-element-property :suffix citation))
        (style (org-element-property :style citation)))
    (concat "[cite"
            (and style (concat "/" style))
            ":"
            (and prefix (concat (org-element-interpret-data prefix) ";"))
            (if suffix
                (concat contents (org-element-interpret-data suffix))
              ;; Remove spurious semicolon.
              (substring contents nil -1))
            "]")))


;;;; Citation Reference

(defun org-element-citation-reference-parser ()
  "Parse citation reference object at point, if any.

When at a reference, return a list whose car is
`citation-reference', and cdr is a plist with `:key',
`:prefix', `:suffix', `:begin', `:end', and `:post-blank' keywords.

Assume point is at the beginning of the reference."
  (save-excursion
    (let ((begin (point)))
      (when (re-search-forward org-element-citation-key-re nil t)
        (let* ((key (match-string-no-properties 1))
	       (key-start (match-beginning 0))
	       (key-end (match-end 0))
	       (separator (search-forward ";" nil t))
               (end (or separator (point-max)))
               (suffix-end (if separator (1- end) end))
               (types (org-element-restriction 'citation-reference))
	       (reference
	        (list 'citation-reference
		      (list :key key
			    :begin begin
			    :end end
			    :post-blank 0))))
	  (when (< begin key-start)
	    (org-element-put-property
	     reference :prefix
             (org-element--parse-objects begin key-start nil types reference)))
	  (when (< key-end suffix-end)
	    (org-element-put-property
	     reference :suffix
             (org-element--parse-objects key-end suffix-end nil types reference)))
	  reference)))))

(defun org-element-citation-reference-interpreter (citation-reference _)
  "Interpret CITATION-REFERENCE object as Org syntax."
  (concat (org-element-interpret-data
           (org-element-property :prefix citation-reference))
	  "@" (org-element-property :key citation-reference)
	  (org-element-interpret-data
           (org-element-property :suffix citation-reference))
          ";"))


;;;; Code

(defun org-element-code-parser ()
  "Parse code object at point, if any.

When at a code object, return a list whose car is `code' and cdr
is a plist with `:value', `:begin', `:end' and `:post-blank'
keywords.  Otherwise, return nil.

Assume point is at the first tilde marker."
  (org-element--parse-generic-emphasis "~" 'code))

(defun org-element-code-interpreter (code _)
  "Interpret CODE object as Org syntax."
  (format "~%s~" (org-element-property :value code)))


;;;; Entity

(defun org-element-entity-parser ()
  "Parse entity at point, if any.

When at an entity, return a list whose car is `entity' and cdr
a plist with `:begin', `:end', `:latex', `:latex-math-p',
`:html', `:latin1', `:utf-8', `:ascii', `:use-brackets-p' and
`:post-blank' as keywords.  Otherwise, return nil.

Assume point is at the beginning of the entity."
  (catch 'no-object
    (when (looking-at "\\\\\\(?:\\(?1:_ +\\)\\|\\(?1:there4\\|sup[123]\\|frac[13][24]\\|[a-zA-Z]+\\)\\(?2:$\\|{}\\|[^[:alpha:]]\\)\\)")
      (save-excursion
	(let* ((value (or (org-entity-get (match-string 1))
			  (throw 'no-object nil)))
	       (begin (match-beginning 0))
	       (bracketsp (string= (match-string 2) "{}"))
	       (post-blank (progn (goto-char (match-end 1))
				  (when bracketsp (forward-char 2))
				  (skip-chars-forward " \t")))
	       (end (point)))
	  (list 'entity
		(list :name (car value)
		      :latex (nth 1 value)
		      :latex-math-p (nth 2 value)
		      :html (nth 3 value)
		      :ascii (nth 4 value)
		      :latin1 (nth 5 value)
		      :utf-8 (nth 6 value)
		      :begin begin
		      :end end
		      :use-brackets-p bracketsp
		      :post-blank post-blank)))))))

(defun org-element-entity-interpreter (entity _)
  "Interpret ENTITY object as Org syntax."
  (concat "\\"
	  (org-element-property :name entity)
	  (when (org-element-property :use-brackets-p entity) "{}")))


;;;; Export Snippet

(defun org-element-export-snippet-parser ()
  "Parse export snippet at point.

When at an export snippet, return a list whose car is
`export-snippet' and cdr a plist with `:begin', `:end',
`:back-end', `:value' and `:post-blank' as keywords.  Otherwise,
return nil.

Assume point is at the beginning of the snippet."
  (save-excursion
    (let (contents-end)
      (when (and (looking-at "@@\\([-A-Za-z0-9]+\\):")
		 (setq contents-end
		       (save-match-data (goto-char (match-end 0))
                                        (when
					    (re-search-forward "@@" nil t)
					  (match-beginning 0)))))
	(let* ((begin (match-beginning 0))
	       (back-end (match-string-no-properties 1))
	       (value (buffer-substring-no-properties
		       (match-end 0) contents-end))
	       (post-blank (skip-chars-forward " \t"))
	       (end (point)))
	  (list 'export-snippet
		(list :back-end back-end
		      :value value
		      :begin begin
		      :end end
		      :post-blank post-blank)))))))

(defun org-element-export-snippet-interpreter (export-snippet _)
  "Interpret EXPORT-SNIPPET object as Org syntax."
  (format "@@%s:%s@@"
	  (org-element-property :back-end export-snippet)
	  (org-element-property :value export-snippet)))


;;;; Footnote Reference

(defun org-element-footnote-reference-parser ()
  "Parse footnote reference at point, if any.

When at a footnote reference, return a list whose car is
`footnote-reference' and cdr a plist with `:label', `:type',
`:begin', `:end', `:contents-begin', `:contents-end' and
`:post-blank' as keywords.  Otherwise, return nil."
  (when (looking-at org-footnote-re)
    (let ((closing (with-syntax-table org-element--pair-square-table
		     (ignore-errors (scan-lists (point) 1 0)))))
      (when closing
	(save-excursion
	  (let* ((begin (point))
		 (label (match-string-no-properties 1))
		 (inner-begin (match-end 0))
		 (inner-end (1- closing))
		 (type (if (match-end 2) 'inline 'standard))
		 (post-blank (progn (goto-char closing)
				    (skip-chars-forward " \t")))
		 (end (point)))
	    (list 'footnote-reference
		  (list :label label
			:type type
			:begin begin
			:end end
			:contents-begin (and (eq type 'inline) inner-begin)
			:contents-end (and (eq type 'inline) inner-end)
			:post-blank post-blank))))))))

(defun org-element-footnote-reference-interpreter (footnote-reference contents)
  "Interpret FOOTNOTE-REFERENCE object as Org syntax.
CONTENTS is its definition, when inline, or nil."
  (format "[fn:%s%s]"
	  (or (org-element-property :label footnote-reference) "")
	  (if contents (concat ":" contents) "")))


;;;; Inline Babel Call

(defun org-element-inline-babel-call-parser ()
  "Parse inline babel call at point, if any.

When at an inline babel call, return a list whose car is
`inline-babel-call' and cdr a plist with `:call',
`:inside-header', `:arguments', `:end-header', `:begin', `:end',
`:value' and `:post-blank' as keywords.  Otherwise, return nil.

Assume point is at the beginning of the babel call."
  (save-excursion
    (catch :no-object
      (when (let ((case-fold-search nil))
	      (looking-at "\\<call_\\([^ \t\n[(]+\\)[([]"))
	(goto-char (match-end 1))
	(let* ((begin (match-beginning 0))
	       (call (match-string-no-properties 1))
	       (inside-header
		(let ((p (org-element--parse-paired-brackets ?\[)))
		  (and (org-string-nw-p p)
		       (replace-regexp-in-string "\n[ \t]*" " " (org-trim p)))))
	       (arguments (org-string-nw-p
			   (or (org-element--parse-paired-brackets ?\()
			       ;; Parenthesis are mandatory.
			       (throw :no-object nil))))
	       (end-header
		(let ((p (org-element--parse-paired-brackets ?\[)))
		  (and (org-string-nw-p p)
		       (replace-regexp-in-string "\n[ \t]*" " " (org-trim p)))))
	       (value (buffer-substring-no-properties begin (point)))
	       (post-blank (skip-chars-forward " \t"))
	       (end (point)))
	  (list 'inline-babel-call
		(list :call call
		      :inside-header inside-header
		      :arguments arguments
		      :end-header end-header
		      :begin begin
		      :end end
		      :value value
		      :post-blank post-blank)))))))

(defun org-element-inline-babel-call-interpreter (inline-babel-call _)
  "Interpret INLINE-BABEL-CALL object as Org syntax."
  (concat "call_"
	  (org-element-property :call inline-babel-call)
	  (let ((h (org-element-property :inside-header inline-babel-call)))
	    (and h (format "[%s]" h)))
	  "(" (org-element-property :arguments inline-babel-call) ")"
	  (let ((h (org-element-property :end-header inline-babel-call)))
	    (and h (format "[%s]" h)))))


;;;; Inline Src Block

(defun org-element-inline-src-block-parser ()
  "Parse inline source block at point, if any.

When at an inline source block, return a list whose car is
`inline-src-block' and cdr a plist with `:begin', `:end',
`:language', `:value', `:parameters' and `:post-blank' as
keywords.  Otherwise, return nil.

Assume point is at the beginning of the inline source block."
  (save-excursion
    (catch :no-object
      (when (let ((case-fold-search nil))
	      (looking-at "\\<src_\\([^ \t\n[{]+\\)[{[]"))
	(goto-char (match-end 1))
	(let ((begin (match-beginning 0))
	      (language (match-string-no-properties 1))
	      (parameters
	       (let ((p (org-element--parse-paired-brackets ?\[)))
		 (and (org-string-nw-p p)
		      (replace-regexp-in-string "\n[ \t]*" " " (org-trim p)))))
	      (value (or (org-element--parse-paired-brackets ?\{)
			 (throw :no-object nil)))
	      (post-blank (skip-chars-forward " \t")))
	  (list 'inline-src-block
		(list :language language
		      :value value
		      :parameters parameters
		      :begin begin
		      :end (point)
		      :post-blank post-blank)))))))

(defun org-element-inline-src-block-interpreter (inline-src-block _)
  "Interpret INLINE-SRC-BLOCK object as Org syntax."
  (let ((language (org-element-property :language inline-src-block))
	(arguments (org-element-property :parameters inline-src-block))
	(body (org-element-property :value inline-src-block)))
    (format "src_%s%s{%s}"
	    language
	    (if arguments (format "[%s]" arguments) "")
	    body)))

;;;; Italic

(defun org-element-italic-parser ()
  "Parse italic object at point, if any.

When at an italic object, return a list whose car is `italic' and
cdr is a plist with `:begin', `:end', `:contents-begin' and
`:contents-end' and `:post-blank' keywords.  Otherwise, return
nil.

Assume point is at the first slash marker."
  (org-element--parse-generic-emphasis "/" 'italic))

(defun org-element-italic-interpreter (_ contents)
  "Interpret italic object as Org syntax.
CONTENTS is the contents of the object."
  (format "/%s/" contents))


;;;; Latex Fragment

(defun org-element-latex-fragment-parser ()
  "Parse LaTeX fragment at point, if any.

When at a LaTeX fragment, return a list whose car is
`latex-fragment' and cdr a plist with `:value', `:begin', `:end',
and `:post-blank' as keywords.  Otherwise, return nil.

Assume point is at the beginning of the LaTeX fragment."
  (catch 'no-object
    (save-excursion
      (let* ((begin (point))
	     (after-fragment
	      (cond
	       ((not (eq ?$ (char-after)))
		(pcase (char-after (1+ (point)))
		  (?\( (search-forward "\\)" nil t))
		  (?\[ (search-forward "\\]" nil t))
		  (_
		   ;; Macro.
		   (and (looking-at "\\\\[a-zA-Z]+\\*?\\(\\(\\[[^][\n{}]*\\]\\)\
\\|\\({[^{}\n]*}\\)\\)*")
			(match-end 0)))))
	       ((eq ?$ (char-after (1+ (point))))
		(search-forward "$$" nil t 2))
	       (t
		(and (not (eq ?$ (char-before)))
		     (not (memq (char-after (1+ (point)))
				'(?\s ?\t ?\n ?, ?. ?\;)))
		     (search-forward "$" nil t 2)
		     (not (memq (char-before (match-beginning 0))
				'(?\s ?\t ?\n ?, ?.)))
		     (looking-at-p
		      "\\(\\s.\\|\\s-\\|\\s(\\|\\s)\\|\\s\"\\|'\\|$\\)")
		     (point)))))
	     (post-blank
	      (if (not after-fragment) (throw 'no-object nil)
		(goto-char after-fragment)
		(skip-chars-forward " \t")))
	     (end (point)))
	(list 'latex-fragment
	      (list :value (buffer-substring-no-properties begin after-fragment)
		    :begin begin
		    :end end
		    :post-blank post-blank))))))

(defun org-element-latex-fragment-interpreter (latex-fragment _)
  "Interpret LATEX-FRAGMENT object as Org syntax."
  (org-element-property :value latex-fragment))

;;;; Line Break

(defun org-element-line-break-parser ()
  "Parse line break at point, if any.

When at a line break, return a list whose car is `line-break',
and cdr a plist with `:begin', `:end' and `:post-blank' keywords.
Otherwise, return nil.

Assume point is at the beginning of the line break."
  (when (and (looking-at-p "\\\\\\\\[ \t]*$")
	     (not (eq (char-before) ?\\)))
    (list 'line-break
	  (list :begin (point)
		:end (line-beginning-position 2)
		:post-blank 0))))

(defun org-element-line-break-interpreter (&rest _)
  "Interpret LINE-BREAK object as Org syntax."
  "\\\\\n")


;;;; Link

(defun org-element-link-parser ()
  "Parse link at point, if any.

When at a link, return a list whose car is `link' and cdr a plist
with `:type', `:path', `:format', `:raw-link', `:application',
`:search-option', `:begin', `:end', `:contents-begin',
`:contents-end' and `:post-blank' as keywords.  Otherwise, return
nil.

Assume point is at the beginning of the link."
  (catch 'no-object
    (let ((begin (point))
	  end contents-begin contents-end link-end post-blank path type format
	  raw-link search-option application)
      (cond
       ;; Type 1: Text targeted from a radio target.
       ((and org-target-link-regexp
	     (save-excursion (or (bolp) (backward-char))
			     (looking-at org-target-link-regexp)))
	(setq type "radio")
	(setq format 'plain)
	(setq link-end (match-end 1))
	(setq path (match-string-no-properties 1))
	(setq contents-begin (match-beginning 1))
	(setq contents-end (match-end 1)))
       ;; Type 2: Standard link, i.e. [[https://orgmode.org][website]]
       ((looking-at org-link-bracket-re)
	(setq format 'bracket)
	(setq contents-begin (match-beginning 2))
	(setq contents-end (match-end 2))
	(setq link-end (match-end 0))
	;; RAW-LINK is the original link.  Decode any encoding.
	;; Expand any abbreviation in it.
	;;
	;; Also treat any newline character and associated
	;; indentation as a single space character.  This is not
	;; compatible with RFC 3986, which requires to ignore
	;; them altogether.  However, doing so would require
	;; users to encode spaces on the fly when writing links
	;; (e.g., insert [[shell:ls%20*.org]] instead of
	;; [[shell:ls *.org]], which defeats Org's focus on
	;; simplicity.
	(setq raw-link (org-link-expand-abbrev
			(org-link-unescape
			 (replace-regexp-in-string
			  "[ \t]*\n[ \t]*" " "
			  (match-string-no-properties 1)))))
	;; Determine TYPE of link and set PATH accordingly.  According
	;; to RFC 3986, remove whitespaces from URI in external links.
	;; In internal ones, treat indentation as a single space.
	(cond
	 ;; File type.
	 ((or (file-name-absolute-p raw-link)
	      (string-match "\\`\\.\\.?/" raw-link))
	  (setq type "file")
	  (setq path raw-link))
	 ;; Explicit type (http, irc, bbdb...).
	 ((string-match org-link-types-re raw-link)
	  (setq type (match-string 1 raw-link))
	  (setq path (substring raw-link (match-end 0))))
	 ;; Code-ref type: PATH is the name of the reference.
	 ((and (string-match-p "\\`(" raw-link)
	       (string-match-p ")\\'" raw-link))
	  (setq type "coderef")
	  (setq path (substring raw-link 1 -1)))
	 ;; Custom-id type: PATH is the name of the custom id.
	 ((= (string-to-char raw-link) ?#)
	  (setq type "custom-id")
	  (setq path (substring raw-link 1)))
	 ;; Fuzzy type: Internal link either matches a target, an
	 ;; headline name or nothing.  PATH is the target or
	 ;; headline's name.
	 (t
	  (setq type "fuzzy")
	  (setq path raw-link))))
       ;; Type 3: Plain link, e.g., https://orgmode.org
       ((looking-at org-link-plain-re)
	(setq format 'plain)
	(setq raw-link (match-string-no-properties 0))
	(setq type (match-string-no-properties 1))
	(setq link-end (match-end 0))
	(setq path (match-string-no-properties 2)))
       ;; Type 4: Angular link, e.g., <https://orgmode.org>.  Unlike to
       ;; bracket links, follow RFC 3986 and remove any extra
       ;; whitespace in URI.
       ((looking-at org-link-angle-re)
	(setq format 'angle)
	(setq type (match-string-no-properties 1))
	(setq link-end (match-end 0))
	(setq raw-link
	      (buffer-substring-no-properties
	       (match-beginning 1) (match-end 2)))
	(setq path (replace-regexp-in-string
		    "[ \t]*\n[ \t]*" "" (match-string-no-properties 2))))
       (t (throw 'no-object nil)))
      ;; In any case, deduce end point after trailing white space from
      ;; LINK-END variable.
      (save-excursion
	(setq post-blank
	      (progn (goto-char link-end) (skip-chars-forward " \t")))
	(setq end (point)))
      ;; Special "file"-type link processing.  Extract opening
      ;; application and search option, if any.  Also normalize URI.
      (when (string-match "\\`file\\(?:\\+\\(.+\\)\\)?\\'" type)
	(setq application (match-string 1 type))
	(setq type "file")
	(when (string-match "::\\(.*\\)\\'" path)
	  (setq search-option (match-string 1 path))
	  (setq path (replace-match "" nil nil path)))
	(setq path (replace-regexp-in-string "\\`///*\\(.:\\)?/" "\\1/" path)))
      ;; Translate link, if `org-link-translation-function' is set.
      (let ((trans (and (functionp org-link-translation-function)
			(funcall org-link-translation-function type path))))
	(when trans
	  (setq type (car trans))
	  (setq path (cdr trans))))
      (list 'link
	    (list :type type
		  :path path
		  :format format
		  :raw-link (or raw-link path)
		  :application application
		  :search-option search-option
		  :begin begin
		  :end end
		  :contents-begin contents-begin
		  :contents-end contents-end
		  :post-blank post-blank)))))

(defun org-element-link-interpreter (link contents)
  "Interpret LINK object as Org syntax.
CONTENTS is the contents of the object, or nil."
  (let ((type (org-element-property :type link))
	(path (org-element-property :path link)))
    (if (string= type "radio") path
      (let ((fmt (pcase (org-element-property :format link)
		   ;; Links with contents and internal links have to
		   ;; use bracket syntax.  Ignore `:format' in these
		   ;; cases.  This is also the default syntax when the
		   ;; property is not defined, e.g., when the object
		   ;; was crafted by the user.
		   ((guard contents)
		    (format "[[%%s][%s]]"
			    ;; Since this is going to be used as
			    ;; a format string, escape percent signs
			    ;; in description.
			    (replace-regexp-in-string "%" "%%" contents)))
		   ((or `bracket
			`nil
			(guard (member type '("coderef" "custom-id" "fuzzy"))))
		    "[[%s]]")
		   ;; Otherwise, just obey to `:format'.
		   (`angle "<%s>")
		   (`plain "%s")
		   (f (error "Wrong `:format' value: %s" f)))))
	(format fmt
		(pcase type
		  ("coderef" (format "(%s)" path))
		  ("custom-id" (concat "#" path))
		  ("file"
		   (let ((app (org-element-property :application link))
			 (opt (org-element-property :search-option link)))
		     (concat type (and app (concat "+" app)) ":"
			     path
			     (and opt (concat "::" opt)))))
		  ("fuzzy" path)
		  (_ (concat type ":" path))))))))


;;;; Macro

(defun org-element-macro-parser ()
  "Parse macro at point, if any.

When at a macro, return a list whose car is `macro' and cdr
a plist with `:key', `:args', `:begin', `:end', `:value' and
`:post-blank' as keywords.  Otherwise, return nil.

Assume point is at the macro."
  (save-excursion
    (when (looking-at "{{{\\([a-zA-Z][-a-zA-Z0-9_]*\\)\\((\\([^\000]*?\\))\\)?}}}")
      (let ((begin (point))
	    (key (downcase (match-string-no-properties 1)))
	    (value (match-string-no-properties 0))
	    (post-blank (progn (goto-char (match-end 0))
			       (skip-chars-forward " \t")))
	    (end (point))
	    (args (pcase (match-string-no-properties 3)
		    (`nil nil)
		    (a (org-macro-extract-arguments
			(replace-regexp-in-string
			 "[ \t\r\n]+" " " (org-trim a)))))))
	(list 'macro
	      (list :key key
		    :value value
		    :args args
		    :begin begin
		    :end end
		    :post-blank post-blank))))))

(defun org-element-macro-interpreter (macro _)
  "Interpret MACRO object as Org syntax."
  (format "{{{%s%s}}}"
	  (org-element-property :key macro)
	  (pcase (org-element-property :args macro)
	    (`nil "")
	    (args (format "(%s)" (apply #'org-macro-escape-arguments args))))))


;;;; Radio-target

(defun org-element-radio-target-parser ()
  "Parse radio target at point, if any.

When at a radio target, return a list whose car is `radio-target'
and cdr a plist with `:begin', `:end', `:contents-begin',
`:contents-end', `:value' and `:post-blank' as keywords.
Otherwise, return nil.

Assume point is at the radio target."
  (save-excursion
    (when (looking-at org-radio-target-regexp)
      (let ((begin (point))
	    (contents-begin (match-beginning 1))
	    (contents-end (match-end 1))
	    (value (match-string-no-properties 1))
	    (post-blank (progn (goto-char (match-end 0))
			       (skip-chars-forward " \t")))
	    (end (point)))
	(list 'radio-target
	      (list :begin begin
		    :end end
		    :contents-begin contents-begin
		    :contents-end contents-end
		    :post-blank post-blank
		    :value value))))))

(defun org-element-radio-target-interpreter (_ contents)
  "Interpret target object as Org syntax.
CONTENTS is the contents of the object."
  (concat "<<<" contents ">>>"))


;;;; Statistics Cookie

(defun org-element-statistics-cookie-parser ()
  "Parse statistics cookie at point, if any.

When at a statistics cookie, return a list whose car is
`statistics-cookie', and cdr a plist with `:begin', `:end',
`:value' and `:post-blank' keywords.  Otherwise, return nil.

Assume point is at the beginning of the statistics-cookie."
  (save-excursion
    (when (looking-at "\\[[0-9]*\\(%\\|/[0-9]*\\)\\]")
      (let* ((begin (point))
	     (value (buffer-substring-no-properties
		     (match-beginning 0) (match-end 0)))
	     (post-blank (progn (goto-char (match-end 0))
				(skip-chars-forward " \t")))
	     (end (point)))
	(list 'statistics-cookie
	      (list :begin begin
		    :end end
		    :value value
		    :post-blank post-blank))))))

(defun org-element-statistics-cookie-interpreter (statistics-cookie _)
  "Interpret STATISTICS-COOKIE object as Org syntax."
  (org-element-property :value statistics-cookie))


;;;; Strike-Through

(defun org-element-strike-through-parser ()
  "Parse strike-through object at point, if any.

When at a strike-through object, return a list whose car is
`strike-through' and cdr is a plist with `:begin', `:end',
`:contents-begin' and `:contents-end' and `:post-blank' keywords.
Otherwise, return nil.

Assume point is at the first plus sign marker."
  (org-element--parse-generic-emphasis "+" 'strike-through))

(defun org-element-strike-through-interpreter (_ contents)
  "Interpret strike-through object as Org syntax.
CONTENTS is the contents of the object."
  (format "+%s+" contents))


;;;; Subscript

(defun org-element-subscript-parser ()
  "Parse subscript at point, if any.

When at a subscript object, return a list whose car is
`subscript' and cdr a plist with `:begin', `:end',
`:contents-begin', `:contents-end', `:use-brackets-p' and
`:post-blank' as keywords.  Otherwise, return nil.

Assume point is at the underscore."
  (save-excursion
    (unless (bolp) (backward-char))
    (when (looking-at org-match-substring-regexp)
      (let ((bracketsp (match-beginning 4))
	    (begin (match-beginning 2))
	    (contents-begin (or (match-beginning 4)
				(match-beginning 3)))
	    (contents-end (or (match-end 4) (match-end 3)))
	    (post-blank (progn (goto-char (match-end 0))
			       (skip-chars-forward " \t")))
	    (end (point)))
	(list 'subscript
	      (list :begin begin
		    :end end
		    :use-brackets-p bracketsp
		    :contents-begin contents-begin
		    :contents-end contents-end
		    :post-blank post-blank))))))

(defun org-element-subscript-interpreter (subscript contents)
  "Interpret SUBSCRIPT object as Org syntax.
CONTENTS is the contents of the object."
  (format
   (if (org-element-property :use-brackets-p subscript) "_{%s}" "_%s")
   contents))


;;;; Superscript

(defun org-element-superscript-parser ()
  "Parse superscript at point, if any.

When at a superscript object, return a list whose car is
`superscript' and cdr a plist with `:begin', `:end',
`:contents-begin', `:contents-end', `:use-brackets-p' and
`:post-blank' as keywords.  Otherwise, return nil.

Assume point is at the caret."
  (save-excursion
    (unless (bolp) (backward-char))
    (when (looking-at org-match-substring-regexp)
      (let ((bracketsp (match-beginning 4))
	    (begin (match-beginning 2))
	    (contents-begin (or (match-beginning 4)
				(match-beginning 3)))
	    (contents-end (or (match-end 4) (match-end 3)))
	    (post-blank (progn (goto-char (match-end 0))
			       (skip-chars-forward " \t")))
	    (end (point)))
	(list 'superscript
	      (list :begin begin
		    :end end
		    :use-brackets-p bracketsp
		    :contents-begin contents-begin
		    :contents-end contents-end
		    :post-blank post-blank))))))

(defun org-element-superscript-interpreter (superscript contents)
  "Interpret SUPERSCRIPT object as Org syntax.
CONTENTS is the contents of the object."
  (format
   (if (org-element-property :use-brackets-p superscript) "^{%s}" "^%s")
   contents))


;;;; Table Cell

(defun org-element-table-cell-parser ()
  "Parse table cell at point.
Return a list whose car is `table-cell' and cdr is a plist
containing `:begin', `:end', `:contents-begin', `:contents-end'
and `:post-blank' keywords."
  (looking-at "[ \t]*\\(.*?\\)[ \t]*\\(?:|\\|$\\)")
  (let* ((begin (match-beginning 0))
	 (end (match-end 0))
	 (contents-begin (match-beginning 1))
	 (contents-end (match-end 1)))
    (list 'table-cell
	  (list :begin begin
		:end end
		:contents-begin contents-begin
		:contents-end contents-end
		:post-blank 0))))

(defun org-element-table-cell-interpreter (_ contents)
  "Interpret table-cell element as Org syntax.
CONTENTS is the contents of the cell, or nil."
  (concat  " " contents " |"))


;;;; Target

(defun org-element-target-parser ()
  "Parse target at point, if any.

When at a target, return a list whose car is `target' and cdr
a plist with `:begin', `:end', `:value' and `:post-blank' as
keywords.  Otherwise, return nil.

Assume point is at the target."
  (save-excursion
    (when (looking-at org-target-regexp)
      (let ((begin (point))
	    (value (match-string-no-properties 1))
	    (post-blank (progn (goto-char (match-end 0))
			       (skip-chars-forward " \t")))
	    (end (point)))
	(list 'target
	      (list :begin begin
		    :end end
		    :value value
		    :post-blank post-blank))))))

(defun org-element-target-interpreter (target _)
  "Interpret TARGET object as Org syntax."
  (format "<<%s>>" (org-element-property :value target)))


;;;; Timestamp

(defconst org-element--timestamp-regexp
  (concat org-ts-regexp-both
	  "\\|"
	  "\\(?:<[0-9]+-[0-9]+-[0-9]+[^>\n]+?\\+[0-9]+[dwmy]>\\)"
	  "\\|"
	  "\\(?:<%%\\(?:([^>\n]+)\\)>\\)")
  "Regexp matching any timestamp type object.")

(defun org-element-timestamp-parser ()
  "Parse time stamp at point, if any.

When at a time stamp, return a list whose car is `timestamp', and
cdr a plist with `:type', `:raw-value', `:year-start',
`:month-start', `:day-start', `:hour-start', `:minute-start',
`:year-end', `:month-end', `:day-end', `:hour-end',
`:minute-end', `:repeater-type', `:repeater-value',
`:repeater-unit', `:warning-type', `:warning-value',
`:warning-unit', `:begin', `:end' and `:post-blank' keywords.
Otherwise, return nil.

Assume point is at the beginning of the timestamp."
  (when (looking-at-p org-element--timestamp-regexp)
    (save-excursion
      (let* ((begin (point))
	     (activep (eq (char-after) ?<))
	     (raw-value
	      (progn
		(looking-at (concat "\\([<[]\\(%%\\)?.*?\\)[]>]\\(?:--\\("
                                    org-ts-regexp-both
                                    "\\)\\)?"))
		(match-string-no-properties 0)))
	     (date-start (match-string-no-properties 1))
	     (date-end (match-string 3))
	     (diaryp (match-beginning 2))
	     (post-blank (progn (goto-char (match-end 0))
				(skip-chars-forward " \t")))
	     (end (point))
	     (time-range
	      (and (not diaryp)
		   (string-match
		    "[012]?[0-9]:[0-5][0-9]\\(-\\([012]?[0-9]\\):\\([0-5][0-9]\\)\\)"
		    date-start)
		   (cons (string-to-number (match-string 2 date-start))
			 (string-to-number (match-string 3 date-start)))))
	     (type (cond (diaryp 'diary)
			 ((and activep (or date-end time-range)) 'active-range)
			 (activep 'active)
			 ((or date-end time-range) 'inactive-range)
			 (t 'inactive)))
	     (repeater-props
	      (and (not diaryp)
		   (string-match "\\([.+]?\\+\\)\\([0-9]+\\)\\([hdwmy]\\)"
				 raw-value)
		   (list
		    :repeater-type
		    (let ((type (match-string 1 raw-value)))
		      (cond ((equal "++" type) 'catch-up)
			    ((equal ".+" type) 'restart)
			    (t 'cumulate)))
		    :repeater-value (string-to-number (match-string 2 raw-value))
		    :repeater-unit
		    (pcase (string-to-char (match-string 3 raw-value))
		      (?h 'hour) (?d 'day) (?w 'week) (?m 'month) (_ 'year)))))
	     (warning-props
	      (and (not diaryp)
		   (string-match "\\(-\\)?-\\([0-9]+\\)\\([hdwmy]\\)" raw-value)
		   (list
		    :warning-type (if (match-string 1 raw-value) 'first 'all)
		    :warning-value (string-to-number (match-string 2 raw-value))
		    :warning-unit
		    (pcase (string-to-char (match-string 3 raw-value))
		      (?h 'hour) (?d 'day) (?w 'week) (?m 'month) (_ 'year)))))
	     year-start month-start day-start hour-start minute-start year-end
	     month-end day-end hour-end minute-end)
	;; Parse date-start.
	(unless diaryp
	  (let ((date (org-parse-time-string date-start t)))
	    (setq year-start (nth 5 date)
		  month-start (nth 4 date)
		  day-start (nth 3 date)
		  hour-start (nth 2 date)
		  minute-start (nth 1 date))))
	;; Compute date-end.  It can be provided directly in time-stamp,
	;; or extracted from time range.  Otherwise, it defaults to the
	;; same values as date-start.
	(unless diaryp
	  (let ((date (and date-end (org-parse-time-string date-end t))))
	    (setq year-end (or (nth 5 date) year-start)
		  month-end (or (nth 4 date) month-start)
		  day-end (or (nth 3 date) day-start)
		  hour-end (or (nth 2 date) (car time-range) hour-start)
		  minute-end (or (nth 1 date) (cdr time-range) minute-start))))
	(list 'timestamp
	      (nconc (list :type type
			   :raw-value raw-value
			   :year-start year-start
			   :month-start month-start
			   :day-start day-start
			   :hour-start hour-start
			   :minute-start minute-start
			   :year-end year-end
			   :month-end month-end
			   :day-end day-end
			   :hour-end hour-end
			   :minute-end minute-end
			   :begin begin
			   :end end
			   :post-blank post-blank)
		     repeater-props
		     warning-props))))))

(defun org-element-timestamp-interpreter (timestamp _)
  "Interpret TIMESTAMP object as Org syntax."
  (let* ((repeat-string
	  (concat
	   (pcase (org-element-property :repeater-type timestamp)
	     (`cumulate "+") (`catch-up "++") (`restart ".+"))
	   (let ((val (org-element-property :repeater-value timestamp)))
	     (and val (number-to-string val)))
	   (pcase (org-element-property :repeater-unit timestamp)
	     (`hour "h") (`day "d") (`week "w") (`month "m") (`year "y"))))
	 (warning-string
	  (concat
	   (pcase (org-element-property :warning-type timestamp)
	     (`first "--") (`all "-"))
	   (let ((val (org-element-property :warning-value timestamp)))
	     (and val (number-to-string val)))
	   (pcase (org-element-property :warning-unit timestamp)
	     (`hour "h") (`day "d") (`week "w") (`month "m") (`year "y"))))
	 (build-ts-string
	  ;; Build an Org timestamp string from TIME.  ACTIVEP is
	  ;; non-nil when time stamp is active.  If WITH-TIME-P is
	  ;; non-nil, add a time part.  HOUR-END and MINUTE-END
	  ;; specify a time range in the timestamp.  REPEAT-STRING is
	  ;; the repeater string, if any.
	  (lambda (time activep &optional with-time-p hour-end minute-end)
	    (let ((ts (format-time-string
		       (funcall (if with-time-p #'cdr #'car)
				org-time-stamp-formats)
		       time)))
	      (when (and hour-end minute-end)
		(string-match "[012]?[0-9]:[0-5][0-9]" ts)
		(setq ts
		      (replace-match
		       (format "\\&-%02d:%02d" hour-end minute-end)
		       nil nil ts)))
	      (unless activep (setq ts (format "[%s]" (substring ts 1 -1))))
	      (dolist (s (list repeat-string warning-string))
		(when (org-string-nw-p s)
		  (setq ts (concat (substring ts 0 -1)
				   " "
				   s
				   (substring ts -1)))))
	      ;; Return value.
	      ts)))
	 (type (org-element-property :type timestamp)))
    (pcase type
      ((or `active `inactive)
       (let* ((minute-start (org-element-property :minute-start timestamp))
	      (minute-end (org-element-property :minute-end timestamp))
	      (hour-start (org-element-property :hour-start timestamp))
	      (hour-end (org-element-property :hour-end timestamp))
	      (time-range-p (and hour-start hour-end minute-start minute-end
				 (or (/= hour-start hour-end)
				     (/= minute-start minute-end)))))
	 (funcall
	  build-ts-string
	  (org-encode-time 0
                           (or minute-start 0)
                           (or hour-start 0)
                           (org-element-property :day-start timestamp)
                           (org-element-property :month-start timestamp)
                           (org-element-property :year-start timestamp))
	  (eq type 'active)
	  (and hour-start minute-start)
	  (and time-range-p hour-end)
	  (and time-range-p minute-end))))
      ((or `active-range `inactive-range)
       (let ((minute-start (org-element-property :minute-start timestamp))
	     (minute-end (org-element-property :minute-end timestamp))
	     (hour-start (org-element-property :hour-start timestamp))
	     (hour-end (org-element-property :hour-end timestamp)))
	 (concat
	  (funcall
	   build-ts-string (org-encode-time
			    0
			    (or minute-start 0)
			    (or hour-start 0)
			    (org-element-property :day-start timestamp)
			    (org-element-property :month-start timestamp)
			    (org-element-property :year-start timestamp))
	   (eq type 'active-range)
	   (and hour-start minute-start))
	  "--"
	  (funcall build-ts-string
		   (org-encode-time
                    0
                    (or minute-end 0)
                    (or hour-end 0)
                    (org-element-property :day-end timestamp)
                    (org-element-property :month-end timestamp)
                    (org-element-property :year-end timestamp))
		   (eq type 'active-range)
		   (and hour-end minute-end)))))
      (_ (org-element-property :raw-value timestamp)))))


;;;; Underline

(defun org-element-underline-parser ()
  "Parse underline object at point, if any.

When at an underline object, return a list whose car is
`underline' and cdr is a plist with `:begin', `:end',
`:contents-begin' and `:contents-end' and `:post-blank' keywords.
Otherwise, return nil.

Assume point is at the first underscore marker."
  (org-element--parse-generic-emphasis "_" 'underline))

(defun org-element-underline-interpreter (_ contents)
  "Interpret underline object as Org syntax.
CONTENTS is the contents of the object."
  (format "_%s_" contents))


;;;; Verbatim

(defun org-element-verbatim-parser ()
  "Parse verbatim object at point, if any.

When at a verbatim object, return a list whose car is `verbatim'
and cdr is a plist with `:value', `:begin', `:end' and
`:post-blank' keywords.  Otherwise, return nil.

Assume point is at the first equal sign marker."
  (org-element--parse-generic-emphasis "=" 'verbatim))

(defun org-element-verbatim-interpreter (verbatim _)
  "Interpret VERBATIM object as Org syntax."
  (format "=%s=" (org-element-property :value verbatim)))



;;; Parsing Element Starting At Point
;;
;; `org-element--current-element' is the core function of this section.
;; It returns the Lisp representation of the element starting at
;; point.

(defvar org-element--cache-sync-requests); Declared later
(defun org-element--current-element (limit &optional granularity mode structure add-to-cache)
  "Parse the element starting at point.

Return value is a list like (TYPE PROPS) where TYPE is the type
of the element and PROPS a plist of properties associated to the
element.

Possible types are defined in `org-element-all-elements'.

LIMIT bounds the search.

Optional argument GRANULARITY determines the depth of the
recursion.  Allowed values are `headline', `greater-element',
`element', `object' or nil.  When it is broader than `object' (or
nil), secondary values will not be parsed, since they only
contain objects.

Optional argument MODE, when non-nil, can be either
`first-section', `item', `node-property', `planning',
`property-drawer', `section', `table-row', or `top-comment'.


If STRUCTURE isn't provided but MODE is set to `item', it will be
computed.

Optional argument ADD-TO-CACHE, when non-nil, and when cache is active,
will also add current element to cache if it is not yet there.  Use
this argument with care, as validity of the element in parse tree is
not checked.

This function assumes point is always at the beginning of the
element it has to parse."
  (let* ((element (and (not (buffer-narrowed-p))
                       (org-element--cache-active-p)
                       (not org-element--cache-sync-requests)
                       (org-element--cache-find (point) t)))
         (element (progn (while (and element
                                     (not (and (eq (point) (org-element-property :begin element))
                                               (eq mode (org-element-property :mode element)))))
                           (setq element (org-element-property :parent element)))
                         element))
         (old-element element)
         (element (when
                      (pcase (org-element-property :granularity element)
                        (`nil t)
                        (`object t)
                        (`element (not (memq granularity '(nil object))))
                        (`greater-element (not (memq granularity '(nil object element))))
                        (`headline (eq granularity 'headline)))
                    element)))
    (if element
        element
      (save-excursion
        (let ((case-fold-search t)
	      ;; Determine if parsing depth allows for secondary strings
	      ;; parsing.  It only applies to elements referenced in
	      ;; `org-element-secondary-value-alist'.
	      (raw-secondary-p (and granularity (not (eq granularity 'object))))
              result)
          (setq
           result
           (cond
            ;; Item.
            ((eq mode 'item)
	     (org-element-item-parser limit structure raw-secondary-p))
            ;; Table Row.
            ((eq mode 'table-row) (org-element-table-row-parser limit))
            ;; Node Property.
            ((eq mode 'node-property) (org-element-node-property-parser limit))
            ;; Headline.
            ((org-with-limited-levels (looking-at-p org-outline-regexp-bol))
             (org-element-headline-parser limit raw-secondary-p))
            ;; Sections (must be checked after headline).
            ((eq mode 'section) (org-element-section-parser limit))
            ((eq mode 'first-section)
	     (org-element-section-parser
	      (or (save-excursion (org-with-limited-levels (outline-next-heading)))
	          limit)))
            ;; Comments.
            ((looking-at "^[ \t]*#\\(?: \\|$\\)")
	     (org-element-comment-parser limit))
            ;; Planning.
            ((and (eq mode 'planning)
	          (eq ?* (char-after (line-beginning-position 0)))
	          (looking-at org-element-planning-line-re))
	     (org-element-planning-parser limit))
            ;; Property drawer.
            ((and (pcase mode
	            (`planning (eq ?* (char-after (line-beginning-position 0))))
	            ((or `property-drawer `top-comment)
		     (save-excursion
		       (beginning-of-line 0)
		       (not (looking-at "[[:blank:]]*$"))))
	            (_ nil))
	          (looking-at org-property-drawer-re))
	     (org-element-property-drawer-parser limit))
            ;; When not at bol, point is at the beginning of an item or
            ;; a footnote definition: next item is always a paragraph.
            ((not (bolp)) (org-element-paragraph-parser limit (list (point))))
            ;; Clock.
            ((looking-at org-element-clock-line-re)
             (org-element-clock-parser limit))
            ;; Inlinetask.
            ((looking-at "^\\*+ ")
	     (org-element-inlinetask-parser limit raw-secondary-p))
            ;; From there, elements can have affiliated keywords.
            (t (let ((affiliated (org-element--collect-affiliated-keywords
			          limit (memq granularity '(nil object)))))
	         (cond
	          ;; Jumping over affiliated keywords put point off-limits.
	          ;; Parse them as regular keywords.
	          ((and (cdr affiliated) (>= (point) limit))
	           (goto-char (car affiliated))
	           (org-element-keyword-parser limit nil))
	          ;; LaTeX Environment.
	          ((looking-at org-element--latex-begin-environment)
	           (org-element-latex-environment-parser limit affiliated))
	          ;; Drawer.
	          ((looking-at org-element-drawer-re)
	           (org-element-drawer-parser limit affiliated))
	          ;; Fixed Width
	          ((looking-at "[ \t]*:\\( \\|$\\)")
	           (org-element-fixed-width-parser limit affiliated))
	          ;; Inline Comments, Blocks, Babel Calls, Dynamic Blocks and
	          ;; Keywords.
	          ((looking-at "[ \t]*#\\+")
	           (goto-char (match-end 0))
	           (cond
	            ((looking-at "BEGIN_\\(\\S-+\\)")
		     (beginning-of-line)
		     (funcall (pcase (upcase (match-string 1))
			        ("CENTER"  #'org-element-center-block-parser)
			        ("COMMENT" #'org-element-comment-block-parser)
			        ("EXAMPLE" #'org-element-example-block-parser)
			        ("EXPORT"  #'org-element-export-block-parser)
			        ("QUOTE"   #'org-element-quote-block-parser)
			        ("SRC"     #'org-element-src-block-parser)
			        ("VERSE"   #'org-element-verse-block-parser)
			        (_         #'org-element-special-block-parser))
			      limit
			      affiliated))
	            ((looking-at "CALL:")
		     (beginning-of-line)
		     (org-element-babel-call-parser limit affiliated))
	            ((save-excursion
                       (beginning-of-line)
                       (looking-at org-element-dynamic-block-open-re))
		     (beginning-of-line)
		     (org-element-dynamic-block-parser limit affiliated))
	            ((looking-at "\\S-+:")
		     (beginning-of-line)
		     (org-element-keyword-parser limit affiliated))
	            (t
		     (beginning-of-line)
		     (org-element-paragraph-parser limit affiliated))))
	          ;; Footnote Definition.
	          ((looking-at org-footnote-definition-re)
	           (org-element-footnote-definition-parser limit affiliated))
	          ;; Horizontal Rule.
	          ((looking-at "[ \t]*-\\{5,\\}[ \t]*$")
	           (org-element-horizontal-rule-parser limit affiliated))
	          ;; Diary Sexp.
	          ((looking-at "%%(")
	           (org-element-diary-sexp-parser limit affiliated))
	          ;; Table.
	          ((or (looking-at "[ \t]*|")
		       ;; There is no strict definition of a table.el
		       ;; table.  Try to prevent false positive while being
		       ;; quick.
		       (let ((rule-regexp
			      (rx (zero-or-more (any " \t"))
			          "+"
			          (one-or-more (one-or-more "-") "+")
			          (zero-or-more (any " \t"))
			          eol))
			     (non-table.el-line
			      (rx bol
			          (zero-or-more (any " \t"))
			          (or eol (not (any "+| \t")))))
			     (next (line-beginning-position 2)))
		         ;; Start with a full rule.
		         (and
		          (looking-at rule-regexp)
		          (< next limit) ;no room for a table.el table
		          (save-excursion
		            (end-of-line)
		            (cond
			     ;; Must end with a full rule.
			     ((not (re-search-forward non-table.el-line limit 'move))
			      (if (bolp) (forward-line -1) (beginning-of-line))
			      (looking-at rule-regexp))
			     ;; Ignore pseudo-tables with a single
			     ;; rule.
			     ((= next (line-beginning-position))
			      nil)
			     ;; Must end with a full rule.
			     (t
			      (forward-line -1)
			      (looking-at rule-regexp)))))))
	           (org-element-table-parser limit affiliated))
	          ;; List.
	          ((looking-at (org-item-re))
	           (org-element-plain-list-parser
	            limit affiliated
	            (or structure (org-element--list-struct limit))))
	          ;; Default element: Paragraph.
	          (t (org-element-paragraph-parser limit affiliated)))))))
          (when result
            (org-element-put-property result :mode mode)
            (org-element-put-property result :granularity granularity))
          (when (and (not (buffer-narrowed-p))
                     (org-element--cache-active-p)
                     (not org-element--cache-sync-requests)
                     add-to-cache)
            (if (not old-element)
                (setq result (org-element--cache-put result))
              (org-element-set-element old-element result)
              (setq result old-element)))
          result)))))


;; Most elements can have affiliated keywords.  When looking for an
;; element beginning, we want to move before them, as they belong to
;; that element, and, in the meantime, collect information they give
;; into appropriate properties.  Hence the following function.

(defun org-element--collect-affiliated-keywords (limit parse)
  "Collect affiliated keywords from point down to LIMIT.

Return a list whose CAR is the position at the first of them and
CDR a plist of keywords and values and move point to the
beginning of the first line after them.

As a special case, if element doesn't start at the beginning of
the line (e.g., a paragraph starting an item), CAR is current
position of point and CDR is nil.

When PARSE is non-nil, values from keywords belonging to
`org-element-parsed-keywords' are parsed as secondary strings."
  (if (not (bolp)) (list (point))
    (let ((case-fold-search t)
	  (origin (point))
	  ;; RESTRICT is the list of objects allowed in parsed
	  ;; keywords value.  If PARSE is nil, no object is allowed.
	  (restrict (and parse (org-element-restriction 'keyword)))
	  output)
      (while (and (< (point) limit) (looking-at org-element--affiliated-re))
	(let* ((raw-kwd (upcase (match-string 1)))
	       ;; Apply translation to RAW-KWD.  From there, KWD is
	       ;; the official keyword.
	       (kwd (or (cdr (assoc raw-kwd
				    org-element-keyword-translation-alist))
			raw-kwd))
	       ;; PARSED? is non-nil when keyword should have its
	       ;; value parsed.
	       (parsed? (member kwd org-element-parsed-keywords))
	       ;; Find main value for any keyword.
	       (value
		(let ((beg (match-end 0))
		      (end (save-excursion
			     (end-of-line)
			     (skip-chars-backward " \t")
			     (point))))
		  (if parsed?
		      (save-match-data
			(org-element--parse-objects beg end nil restrict))
		    (org-trim (buffer-substring-no-properties beg end)))))
	       ;; If KWD is a dual keyword, find its secondary value.
	       ;; Maybe parse it.
	       (dual? (member kwd org-element-dual-keywords))
	       (dual-value
		(and dual?
		     (let ((sec (match-string-no-properties 2)))
		       (cond
			((and sec parsed?)
			 (save-match-data
			   (org-element--parse-objects
			    (match-beginning 2) (match-end 2) nil restrict)))
			(sec sec)))))
	       ;; Attribute a property name to KWD.
	       (kwd-sym (and kwd (intern (concat ":" (downcase kwd))))))
	  ;; Now set final shape for VALUE.
	  (when dual?
	    (setq value (and (or value dual-value) (cons value dual-value))))
	  (when (or (member kwd org-element-multiple-keywords)
		    ;; Attributes can always appear on multiple lines.
		    (string-match "^ATTR_" kwd))
	    (setq value (cons value (plist-get output kwd-sym))))
	  ;; Eventually store the new value in OUTPUT.
	  (setq output (plist-put output kwd-sym value))
	  ;; Move to next keyword.
	  (forward-line)))
      ;; If affiliated keywords are orphaned: move back to first one.
      ;; They will be parsed as a paragraph.
      (when (looking-at "[ \t]*$") (goto-char origin) (setq output nil))
      ;; Return value.
      (cons origin output))))



;;; The Org Parser
;;
;; The two major functions here are `org-element-parse-buffer', which
;; parses Org syntax inside the current buffer, taking into account
;; region, narrowing, or even visibility if specified, and
;; `org-element-parse-secondary-string', which parses objects within
;; a given string.
;;
;; The (almost) almighty `org-element-map' allows applying a function
;; on elements or objects matching some type, and accumulating the
;; resulting values.  In an export situation, it also skips unneeded
;; parts of the parse tree.

(defun org-element-parse-buffer (&optional granularity visible-only)
  "Recursively parse the buffer and return structure.
If narrowing is in effect, only parse the visible part of the
buffer.

Optional argument GRANULARITY determines the depth of the
recursion.  It can be set to the following symbols:

`headline'          Only parse headlines.
`greater-element'   Don't recurse into greater elements except
		    headlines and sections.  Thus, elements
		    parsed are the top-level ones.
`element'           Parse everything but objects and plain text.
`object'            Parse the complete buffer (default).

When VISIBLE-ONLY is non-nil, don't parse contents of hidden
elements.

An element or object is represented as a list with the
pattern (TYPE PROPERTIES CONTENTS), where :

  TYPE is a symbol describing the element or object.  See
  `org-element-all-elements' and `org-element-all-objects' for an
  exhaustive list of such symbols.  One can retrieve it with
  `org-element-type' function.

  PROPERTIES is the list of attributes attached to the element or
  object, as a plist.  Although most of them are specific to the
  element or object type, all types share `:begin', `:end',
  `:post-blank' and `:parent' properties, which respectively
  refer to buffer position where the element or object starts,
  ends, the number of white spaces or blank lines after it, and
  the element or object containing it.  Properties values can be
  obtained by using `org-element-property' function.

  CONTENTS is a list of elements, objects or raw strings
  contained in the current element or object, when applicable.
  One can access them with `org-element-contents' function.

The Org buffer has `org-data' as type and nil as properties.
`org-element-map' function can be used to find specific elements
or objects within the parse tree.

This function assumes that current major mode is `org-mode'."
  (save-excursion
    (goto-char (point-min))
<<<<<<< HEAD
    (let ((org-data (org-element-org-data-parser))
          (gc-cons-threshold #x40000000))
      (org-skip-whitespace)
      (org-element--parse-elements
       (line-beginning-position) (point-max)
       ;; Start in `first-section' mode so text before the first
       ;; headline belongs to a section.
       'first-section nil granularity visible-only org-data))))
=======
    (org-skip-whitespace)
    (org-element--parse-elements
     (line-beginning-position) (point-max)
     ;; Start in `first-section' mode so text before the first
     ;; headline belongs to a section.
     'first-section nil granularity visible-only (list 'org-data nil))))
>>>>>>> 9b62bcc9

(defun org-element-parse-secondary-string (string restriction &optional parent)
  "Recursively parse objects in STRING and return structure.

RESTRICTION is a symbol limiting the object types that will be
looked after.

Optional argument PARENT, when non-nil, is the element or object
containing the secondary string.  It is used to set correctly
`:parent' property within the string.

If STRING is the empty string or nil, return nil."
  (cond
   ((not string) nil)
   ((equal string "") nil)
   (t (let ((local-variables (buffer-local-variables)))
	(with-temp-buffer
	  (dolist (v local-variables)
	    (ignore-errors
	      (if (symbolp v) (makunbound v)
		;; Don't set file name to avoid mishandling hooks (bug#44524)
		(unless (memq (car v) '(buffer-file-name buffer-file-truename))
		  (set (make-local-variable (car v)) (cdr v))))))
	  ;; Transferring local variables may put the temporary buffer
	  ;; into a read-only state.  Make sure we can insert STRING.
	  (let ((inhibit-read-only t)) (insert string))
	  ;; Prevent "Buffer *temp* modified; kill anyway?".
	  (restore-buffer-modified-p nil)
	  (org-element--parse-objects
	   (point-min) (point-max) nil restriction parent))))))

(defun org-element-map
    (data types fun &optional info first-match no-recursion with-affiliated)
  "Map a function on selected elements or objects.

DATA is a parse tree (for example, returned by
`org-element-parse-buffer'), an element, an object, a string, or a
list of such constructs.  TYPES is a symbol or list of symbols of
elements or object types (see `org-element-all-elements' and
`org-element-all-objects' for a complete list of types).  FUN is the
function called on the matching element or object.  It has to accept
one argument: the element or object itself.

When optional argument INFO is non-nil, it should be a plist
holding export options.  In that case, parts of the parse tree
not exportable according to that property list will be skipped.

When optional argument FIRST-MATCH is non-nil, stop at the first
match for which FUN doesn't return nil, and return that value.

Optional argument NO-RECURSION is a symbol or a list of symbols
representing elements or objects types.  `org-element-map' won't
enter any recursive element or object whose type belongs to that
list.  Though, FUN can still be applied on them.

When optional argument WITH-AFFILIATED is non-nil, FUN will also
apply to matching objects within parsed affiliated keywords (see
`org-element-parsed-keywords').

Nil values returned from FUN do not appear in the results.


Examples:
---------

Assuming TREE is a variable containing an Org buffer parse tree,
the following example will return a flat list of all `src-block'
and `example-block' elements in it:

  (setq tree (org-element-parse-buffer))
  (org-element-map tree \\='(example-block src-block) #\\='identity)

The following snippet will find the first headline with a level
of 1 and a \"phone\" tag, and will return its beginning position:

  (org-element-map tree \\='headline
   (lambda (hl)
     (and (= (org-element-property :level hl) 1)
          (member \"phone\" (org-element-property :tags hl))
          (org-element-property :begin hl)))
   nil t)

The next example will return a flat list of all `plain-list' type
elements in TREE that are not a sub-list themselves:

  (org-element-map tree \\='plain-list #\\='identity nil nil \\='plain-list)

Eventually, this example will return a flat list of all `bold'
type objects containing a `latex-snippet' type object, even
looking into captions:

  (org-element-map tree \\='bold
   (lambda (b)
     (and (org-element-map b \\='latex-snippet #\\='identity nil t) b))
   nil nil nil t)"
  (declare (indent 2))
  ;; Ensure TYPES and NO-RECURSION are a list, even of one element.
  (let* ((types (if (listp types) types (list types)))
	 (no-recursion (if (listp no-recursion) no-recursion
			 (list no-recursion)))
	 ;; Recursion depth is determined by --CATEGORY.
	 (--category
	  (catch :--found
	    (let ((category 'greater-elements)
		  (all-objects (cons 'plain-text org-element-all-objects)))
	      (dolist (type types category)
		(cond ((memq type all-objects)
		       ;; If one object is found, the function has
		       ;; to recurse into every object.
		       (throw :--found 'objects))
		      ((not (memq type org-element-greater-elements))
		       ;; If one regular element is found, the
		       ;; function has to recurse, at least, into
		       ;; every element it encounters.
		       (and (not (eq category 'elements))
			    (setq category 'elements))))))))
         (--ignore-list (plist-get info :ignore-list))
	 --acc)
    (letrec ((--walk-tree
	      (lambda (--data)
		;; Recursively walk DATA.  INFO, if non-nil, is a plist
		;; holding contextual information.
		(let ((--type (org-element-type --data)))
		  (cond
		   ((not --data))
		   ;; Ignored element in an export context.
		   ((and info (memq --data --ignore-list)))
		   ;; List of elements or objects.
		   ((not --type) (mapc --walk-tree --data))
		   ;; Unconditionally enter parse trees.
		   ((eq --type 'org-data)
		    (mapc --walk-tree (org-element-contents --data)))
		   (t
		    ;; Check if TYPE is matching among TYPES.  If so,
		    ;; apply FUN to --DATA and accumulate return value
		    ;; into --ACC (or exit if FIRST-MATCH is non-nil).
		    (when (memq --type types)
		      (let ((result (funcall fun --data)))
			(cond ((not result))
			      (first-match (throw :--map-first-match result))
			      (t (push result --acc)))))
		    ;; If --DATA has a secondary string that can contain
		    ;; objects with their type among TYPES, look inside.
		    (when (and (eq --category 'objects) (not (stringp --data)))
		      (dolist (p (cdr (assq --type
					    org-element-secondary-value-alist)))
			(funcall --walk-tree (org-element-property p --data))))
		    ;; If --DATA has any parsed affiliated keywords and
		    ;; WITH-AFFILIATED is non-nil, look for objects in
		    ;; them.
		    (when (and with-affiliated
			       (eq --category 'objects)
			       (eq (org-element-class --data) 'element))
		      (dolist (kwd-pair org-element--parsed-properties-alist)
			(let ((kwd (car kwd-pair))
			      (value (org-element-property (cdr kwd-pair) --data)))
			  ;; Pay attention to the type of parsed
			  ;; keyword.  In particular, preserve order for
			  ;; multiple keywords.
			  (cond
			   ((not value))
			   ((member kwd org-element-dual-keywords)
			    (if (member kwd org-element-multiple-keywords)
				(dolist (line (reverse value))
				  (funcall --walk-tree (cdr line))
				  (funcall --walk-tree (car line)))
			      (funcall --walk-tree (cdr value))
			      (funcall --walk-tree (car value))))
			   ((member kwd org-element-multiple-keywords)
			    (mapc --walk-tree (reverse value)))
			   (t (funcall --walk-tree value))))))
		    ;; Determine if a recursion into --DATA is possible.
		    (cond
		     ;; --TYPE is explicitly removed from recursion.
		     ((memq --type no-recursion))
		     ;; --DATA has no contents.
		     ((not (org-element-contents --data)))
		     ;; Looking for greater elements but --DATA is
		     ;; simply an element or an object.
		     ((and (eq --category 'greater-elements)
			   (not (memq --type org-element-greater-elements))))
		     ;; Looking for elements but --DATA is an object.
		     ((and (eq --category 'elements)
			   (eq (org-element-class --data) 'object)))
		     ;; In any other case, map contents.
		     (t (mapc --walk-tree (org-element-contents --data))))))))))
      (catch :--map-first-match
	(funcall --walk-tree data)
	;; Return value in a proper order.
	(nreverse --acc)))))

;; The following functions are internal parts of the parser.
;;
;; The first one, `org-element--parse-elements' acts at the element's
;; level.
;;
;; The second one, `org-element--parse-objects' applies on all objects
;; of a paragraph or a secondary string.  It calls
;; `org-element--object-lex' to find the next object in the current
;; container.

(defsubst org-element--next-mode (mode type parent?)
  "Return next mode according to current one.

MODE is a symbol representing the expectation about the next
element or object.  Meaningful values are `first-section',
`item', `node-property', `planning', `property-drawer',
`section', `table-row', `top-comment', and nil.

TYPE is the type of the current element or object.

If PARENT? is non-nil, assume the next element or object will be
located inside the current one."
  (if parent?
      (pcase type
	(`headline 'section)
	((and (guard (eq mode 'first-section)) `section) 'top-comment)
        ((and (guard (eq mode 'org-data)) `org-data) 'first-section)
        ((and (guard (not mode)) `org-data) 'first-section)
	(`inlinetask 'planning)
	(`plain-list 'item)
	(`property-drawer 'node-property)
	(`section 'planning)
	(`table 'table-row))
    (pcase mode
      (`item 'item)
      (`node-property 'node-property)
      ((and `planning (guard (eq type 'planning))) 'property-drawer)
      (`table-row 'table-row)
      ((and `top-comment (guard (eq type 'comment))) 'property-drawer))))

(defun org-element--parse-elements
    (beg end mode structure granularity visible-only acc)
  "Parse elements between BEG and END positions.

MODE prioritizes some elements over the others.  It can be set to
`first-section', `item', `node-property', `planning',
`property-drawer', `section', `table-row', `top-comment', or nil.

When value is `item', STRUCTURE will be used as the current list
structure.

GRANULARITY determines the depth of the recursion.  See
`org-element-parse-buffer' for more information.

When VISIBLE-ONLY is non-nil, don't parse contents of hidden
elements.

Elements are accumulated into ACC."
  (save-excursion
    (goto-char beg)
    ;; When parsing only headlines, skip any text before first one.
    (when (and (eq granularity 'headline) (not (org-at-heading-p)))
      (org-with-limited-levels (outline-next-heading)))
    (let (elements)
      (while (< (point) end)
	;; Visible only: skip invisible parts due to folding.
	(if (and visible-only (org-invisible-p nil t))
	    (progn
	      (goto-char (org-find-visible))
	      (when (and (eolp) (not (eobp))) (forward-char)))
	  ;; Find current element's type and parse it accordingly to
	  ;; its category.
	  (let* ((element (org-element-copy
                           ;; `org-element--current-element' may return cached
                           ;; elements.  Below code reassigns
                           ;; `:parent' property of the element and
                           ;; may interfere with cache
                           ;; synchronisation if parent element is not
                           ;; yet in cache.  Moreover, the returned
                           ;; structure may be altered by caller code
                           ;; arbitrarily.  Hence, we return a copy of
                           ;; the potentially cached element to make
                           ;; potential modifications safe for element
                           ;; cache.
                           (org-element--current-element
			    end granularity mode structure)))
		 (type (org-element-type element))
		 (cbeg (org-element-property :contents-begin element)))
	    (goto-char (org-element-property :end element))
	    ;; Fill ELEMENT contents by side-effect.
	    (cond
	     ;; If element has no contents, don't modify it.
	     ((not cbeg))
	     ;; Greater element: parse it between `contents-begin' and
	     ;; `contents-end'.  Ensure GRANULARITY allows recursion,
	     ;; or ELEMENT is a headline, in which case going inside
	     ;; is mandatory, in order to get sub-level headings.
	     ((and (memq type org-element-greater-elements)
		   (or (memq granularity '(element object nil))
		       (and (eq granularity 'greater-element)
			    (eq type 'section))
		       (eq type 'headline)))
	      (org-element--parse-elements
	       cbeg (org-element-property :contents-end element)
	       ;; Possibly switch to a special mode.
	       (org-element--next-mode mode type t)
	       (and (memq type '(item plain-list))
		    (org-element-property :structure element))
	       granularity visible-only element))
	     ;; ELEMENT has contents.  Parse objects inside, if
	     ;; GRANULARITY allows it.
	     ((memq granularity '(object nil))
	      (org-element--parse-objects
	       cbeg (org-element-property :contents-end element) element
	       (org-element-restriction type))))
	    (push (org-element-put-property element :parent acc) elements)
	    ;; Update mode.
	    (setq mode (org-element--next-mode mode type nil)))))
      ;; Return result.
      (org-element-put-property acc :granularity granularity)
      (apply #'org-element-set-contents acc (nreverse elements)))))

(defun org-element--object-lex (restriction)
  "Return next object in current buffer or nil.
RESTRICTION is a list of object types, as symbols, that should be
looked after.  This function assumes that the buffer is narrowed
to an appropriate container (e.g., a paragraph)."
  (cond
   ((memq 'table-cell restriction) (org-element-table-cell-parser))
   ((memq 'citation-reference restriction)
    (org-element-citation-reference-parser))
   (t
    (let* ((start (point))
	   (limit
	    ;; Object regexp sometimes needs to have a peek at
	    ;; a character ahead.  Therefore, when there is a hard
	    ;; limit, make it one more than the true beginning of the
	    ;; radio target.
	    (save-excursion
	      (cond ((not org-target-link-regexp) nil)
		    ((not (memq 'link restriction)) nil)
		    ((progn
		       (unless (bolp) (forward-char -1))
		       (not (re-search-forward org-target-link-regexp nil t)))
		     nil)
		    ;; Since we moved backward, we do not want to
		    ;; match again an hypothetical 1-character long
		    ;; radio link before us.  Realizing that this can
		    ;; only happen if such a radio link starts at
		    ;; beginning of line, we prevent this here.
		    ((and (= start (1+ (line-beginning-position)))
			  (= start (match-end 1)))
		     (and (re-search-forward org-target-link-regexp nil t)
			  (1+ (match-beginning 1))))
		    (t (1+ (match-beginning 1))))))
	   found)
      (save-excursion
	(while (and (not found)
		    (re-search-forward org-element--object-regexp limit 'move))
	  (goto-char (match-beginning 0))
	  (let ((result (match-string 0)))
	    (setq found
		  (cond
		   ((string-prefix-p "call_" result t)
		    (and (memq 'inline-babel-call restriction)
			 (org-element-inline-babel-call-parser)))
		   ((string-prefix-p "src_" result t)
		    (and (memq 'inline-src-block restriction)
			 (org-element-inline-src-block-parser)))
		   (t
		    (pcase (char-after)
		      (?^ (and (memq 'superscript restriction)
			       (org-element-superscript-parser)))
		      (?_ (or (and (memq 'subscript restriction)
				   (org-element-subscript-parser))
			      (and (memq 'underline restriction)
				   (org-element-underline-parser))))
		      (?* (and (memq 'bold restriction)
			       (org-element-bold-parser)))
		      (?/ (and (memq 'italic restriction)
			       (org-element-italic-parser)))
		      (?~ (and (memq 'code restriction)
			       (org-element-code-parser)))
		      (?= (and (memq 'verbatim restriction)
			       (org-element-verbatim-parser)))
		      (?+ (and (memq 'strike-through restriction)
			       (org-element-strike-through-parser)))
		      (?@ (and (memq 'export-snippet restriction)
			       (org-element-export-snippet-parser)))
		      (?{ (and (memq 'macro restriction)
			       (org-element-macro-parser)))
		      (?$ (and (memq 'latex-fragment restriction)
			       (org-element-latex-fragment-parser)))
		      (?<
		       (if (eq (aref result 1) ?<)
			   (or (and (memq 'radio-target restriction)
				    (org-element-radio-target-parser))
			       (and (memq 'target restriction)
				    (org-element-target-parser)))
			 (or (and (memq 'timestamp restriction)
				  (org-element-timestamp-parser))
			     (and (memq 'link restriction)
				  (org-element-link-parser)))))
		      (?\\
		       (if (eq (aref result 1) ?\\)
			   (and (memq 'line-break restriction)
				(org-element-line-break-parser))
			 (or (and (memq 'entity restriction)
				  (org-element-entity-parser))
			     (and (memq 'latex-fragment restriction)
				  (org-element-latex-fragment-parser)))))
		      (?\[
		       (pcase (aref result 1)
			 ((and ?\[
			       (guard (memq 'link restriction)))
			  (org-element-link-parser))
			 ((and ?f
			       (guard (memq 'footnote-reference restriction)))
			  (org-element-footnote-reference-parser))
			 ((and ?c
			       (guard (memq 'citation restriction)))
			  (org-element-citation-parser))
			 ((and (or ?% ?/)
			       (guard (memq 'statistics-cookie restriction)))
			  (org-element-statistics-cookie-parser))
			 (_
			  (or (and (memq 'timestamp restriction)
				   (org-element-timestamp-parser))
			      (and (memq 'statistics-cookie restriction)
				   (org-element-statistics-cookie-parser))))))
		      ;; This is probably a plain link.
		      (_ (and (memq 'link restriction)
			      (org-element-link-parser)))))))
	    (or (eobp) (forward-char))))
	(cond (found)
	      (limit (forward-char -1)
		     (org-element-link-parser))	;radio link
	      (t nil)))))))

(defun org-element--parse-objects (beg end acc restriction &optional parent)
  "Parse objects between BEG and END and return recursive structure.

Objects are accumulated in ACC.  RESTRICTION is a list of object
successors which are allowed in the current object.

ACC becomes the parent for all parsed objects.  However, if ACC
is nil (i.e., a secondary string is being parsed) and optional
argument PARENT is non-nil, use it as the parent for all objects.
Eventually, if both ACC and PARENT are nil, the common parent is
the list of objects itself."
  (save-excursion
    (save-restriction
      (narrow-to-region beg end)
      (goto-char (point-min))
      (let (next-object contents)
	(while (and (not (eobp))
		    (setq next-object (org-element--object-lex restriction)))
	  ;; Text before any object.
	  (let ((obj-beg (org-element-property :begin next-object)))
	    (unless (= (point) obj-beg)
	      (let ((text (buffer-substring-no-properties (point) obj-beg)))
		(push (if acc (org-element-put-property text :parent acc) text)
		      contents))))
	  ;; Object...
	  (let ((obj-end (org-element-property :end next-object))
		(cont-beg (org-element-property :contents-begin next-object)))
	    (when acc (org-element-put-property next-object :parent acc))
	    (push (if cont-beg
		      ;; Fill contents of NEXT-OBJECT if possible.
		      (org-element--parse-objects
		       cont-beg
		       (org-element-property :contents-end next-object)
		       next-object
		       (org-element-restriction next-object))
		    next-object)
		  contents)
	    (goto-char obj-end)))
	;; Text after last object.
	(unless (eobp)
	  (let ((text (buffer-substring-no-properties (point) end)))
	    (push (if acc (org-element-put-property text :parent acc) text)
		  contents)))
	;; Result.  Set appropriate parent.
	(if acc (apply #'org-element-set-contents acc (nreverse contents))
	  (let* ((contents (nreverse contents))
		 (parent (or parent contents)))
	    (dolist (datum contents contents)
	      (org-element-put-property datum :parent parent))))))))



;;; Towards A Bijective Process
;;
;; The parse tree obtained with `org-element-parse-buffer' is really
;; a snapshot of the corresponding Org buffer.  Therefore, it can be
;; interpreted and expanded into a string with canonical Org syntax.
;; Hence `org-element-interpret-data'.
;;
;; The function relies internally on
;; `org-element--interpret-affiliated-keywords'.

;;;###autoload
(defun org-element-interpret-data (data)
  "Interpret DATA as Org syntax.
DATA is a parse tree, an element, an object or a secondary string
to interpret.  Return Org syntax as a string."
  (letrec ((fun
	    (lambda (data parent)
	      (let* ((type (org-element-type data))
		     ;; Find interpreter for current object or
		     ;; element.  If it doesn't exist (e.g. this is
		     ;; a pseudo object or element), return contents,
		     ;; if any.
		     (interpret
		      (let ((fun (intern
				  (format "org-element-%s-interpreter" type))))
			(if (fboundp fun) fun (lambda (_ contents) contents))))
		     (results
		      (cond
		       ;; Secondary string.
		       ((not type)
			(mapconcat (lambda (obj) (funcall fun obj parent))
				   data
				   ""))
		       ;; Full Org document.
		       ((eq type 'org-data)
			(mapconcat (lambda (obj) (funcall fun obj parent))
				   (org-element-contents data)
				   ""))
		       ;; Plain text: return it.
		       ((stringp data) data)
		       ;; Element or object without contents.
		       ((not (org-element-contents data))
			(funcall interpret data nil))
		       ;; Element or object with contents.
		       (t
			(funcall
			 interpret
			 data
			 ;; Recursively interpret contents.
			 (mapconcat
			  (lambda (datum) (funcall fun datum data))
			  (org-element-contents
			   (if (not (memq type '(paragraph verse-block)))
			       data
			     ;; Fix indentation of elements containing
			     ;; objects.  We ignore `table-row'
			     ;; elements as they are one line long
			     ;; anyway.
			     (org-element-normalize-contents
			      data
			      ;; When normalizing first paragraph of
			      ;; an item or a footnote-definition,
			      ;; ignore first line's indentation.
			      (and (eq type 'paragraph)
				   (memq (org-element-type parent)
					 '(footnote-definition item))
				   (eq data (car (org-element-contents parent)))
				   (eq (org-element-property :pre-blank parent)
				       0)))))
			  ""))))))
		(if (memq type '(org-data nil)) results
		  ;; Build white spaces.  If no `:post-blank' property
		  ;; is specified, assume its value is 0.
		  (let ((blank (or (org-element-property :post-blank data) 0)))
		    (if (eq (org-element-class data parent) 'object)
			(concat results (make-string blank ?\s))
		      (concat (org-element--interpret-affiliated-keywords data)
			      (org-element-normalize-string results)
			      (make-string blank ?\n)))))))))
    (funcall fun data nil)))

(defun org-element--interpret-affiliated-keywords (element)
  "Return ELEMENT's affiliated keywords as Org syntax.
If there is no affiliated keyword, return the empty string."
  (let ((keyword-to-org
	 (lambda (key value)
	   (let (dual)
	     (when (member key org-element-dual-keywords)
	       (setq dual (cdr value) value (car value)))
	     (concat "#+" (downcase key)
		     (and dual
			  (format "[%s]" (org-element-interpret-data dual)))
		     ": "
		     (if (member key org-element-parsed-keywords)
			 (org-element-interpret-data value)
		       value)
		     "\n")))))
    (mapconcat
     (lambda (prop)
       (let ((value (org-element-property prop element))
	     (keyword (upcase (substring (symbol-name prop) 1))))
	 (when value
	   (if (or (member keyword org-element-multiple-keywords)
		   ;; All attribute keywords can have multiple lines.
		   (string-match "^ATTR_" keyword))
	       (mapconcat (lambda (line) (funcall keyword-to-org keyword line))
			  (reverse value)
			  "")
	     (funcall keyword-to-org keyword value)))))
     ;; List all ELEMENT's properties matching an attribute line or an
     ;; affiliated keyword, but ignore translated keywords since they
     ;; cannot belong to the property list.
     (cl-loop for prop in (nth 1 element) by 'cddr
	      when (let ((keyword (upcase (substring (symbol-name prop) 1))))
		     (or (string-match "^ATTR_" keyword)
			 (and
			  (member keyword org-element-affiliated-keywords)
			  (not (assoc keyword
				      org-element-keyword-translation-alist)))))
	      collect prop)
     "")))

;; Because interpretation of the parse tree must return the same
;; number of blank lines between elements and the same number of white
;; space after objects, some special care must be given to white
;; spaces.
;;
;; The first function, `org-element-normalize-string', ensures any
;; string different from the empty string will end with a single
;; newline character.
;;
;; The second function, `org-element-normalize-contents', removes
;; global indentation from the contents of the current element.

(defun org-element-normalize-string (s)
  "Ensure string S ends with a single newline character.

If S isn't a string return it unchanged.  If S is the empty
string, return it.  Otherwise, return a new string with a single
newline character at its end."
  (cond
   ((not (stringp s)) s)
   ((string= "" s) "")
   (t (and (string-match "\\(\n[ \t]*\\)*\\'" s)
	   (replace-match "\n" nil nil s)))))

(defun org-element-normalize-contents (element &optional ignore-first)
  "Normalize plain text in ELEMENT's contents.

ELEMENT must only contain plain text and objects.

If optional argument IGNORE-FIRST is non-nil, ignore first line's
indentation to compute maximal common indentation.

Return the normalized element that is element with global
indentation removed from its contents."
  (letrec ((find-min-ind
	    ;; Return minimal common indentation within BLOB.  This is
	    ;; done by walking recursively BLOB and updating MIN-IND
	    ;; along the way.  FIRST-FLAG is non-nil when the next
	    ;; object is expected to be a string that doesn't start
	    ;; with a newline character.  It happens for strings at
	    ;; the beginnings of the contents or right after a line
	    ;; break.
	    (lambda (blob first-flag min-ind)
	      (dolist (datum (org-element-contents blob) min-ind)
		(when first-flag
		  (setq first-flag nil)
		  (cond
		   ;; Objects cannot start with spaces: in this
		   ;; case, indentation is 0.
		   ((not (stringp datum)) (throw :zero 0))
		   ((not (string-match
			  "\\`\\([ \t]+\\)\\([^ \t\n]\\|\n\\|\\'\\)" datum))
		    (throw :zero 0))
		   ((equal (match-string 2 datum) "\n")
		    (put-text-property
		     (match-beginning 1) (match-end 1) 'org-ind 'empty datum))
		   (t
		    (let ((i (string-width (match-string 1 datum))))
		      (put-text-property
		       (match-beginning 1) (match-end 1) 'org-ind i datum)
		      (setq min-ind (min i min-ind))))))
		(cond
		 ((stringp datum)
		  (let ((s 0))
		    (while (string-match
			    "\n\\([ \t]*\\)\\([^ \t\n]\\|\n\\|\\'\\)" datum s)
		      (setq s (match-end 1))
		      (cond
		       ((equal (match-string 1 datum) "")
			(unless (member (match-string 2 datum) '("" "\n"))
			  (throw :zero 0)))
		       ((equal (match-string 2 datum) "\n")
			(put-text-property (match-beginning 1) (match-end 1)
					   'org-ind 'empty datum))
		       (t
			(let ((i (string-width (match-string 1 datum))))
			  (put-text-property (match-beginning 1) (match-end 1)
					     'org-ind i datum)
			  (setq min-ind (min i min-ind))))))))
		 ((eq (org-element-type datum) 'line-break)
		  (setq first-flag t))
		 ((memq (org-element-type datum) org-element-recursive-objects)
		  (setq min-ind
			(funcall find-min-ind datum first-flag min-ind)))))))
	   (min-ind
	    (catch :zero
	      (funcall find-min-ind
		       element (not ignore-first) most-positive-fixnum))))
    (if (or (zerop min-ind) (= min-ind most-positive-fixnum)) element
      ;; Build ELEMENT back, replacing each string with the same
      ;; string minus common indentation.
      (letrec ((build
		(lambda (datum)
		  ;; Return DATUM with all its strings indentation
		  ;; shortened from MIN-IND white spaces.
		  (setcdr
		   (cdr datum)
		   (mapcar
		    (lambda (object)
		      (cond
		       ((stringp object)
			(with-temp-buffer
			  (insert object)
			  (let ((s (point-min)))
			    (while (setq s (text-property-not-all
					    s (point-max) 'org-ind nil))
			      (goto-char s)
			      (let ((i (get-text-property s 'org-ind)))
				(delete-region s (progn
						   (skip-chars-forward " \t")
						   (point)))
				(when (integerp i) (indent-to (- i min-ind))))))
			  (buffer-string)))
		       ((memq (org-element-type object)
			      org-element-recursive-objects)
			(funcall build object))
		       (t object)))
		    (org-element-contents datum)))
		  datum)))
	(funcall build element)))))



;;; Cache
;;
;; Implement a caching mechanism for `org-element-at-point', `org-element-context', and for
;; fast mapping across Org elements in `org-element-cache-map', which see.
;;
;; When cache is enabled, the elements returned by `org-element-at-point' and
;; `org-element-context' are returned by reference.  Altering these elements will
;; also alter their cache representation.  The same is true for
;; elements passed to mapping function in `org-element-cache-map'.
;;
;; Public functions are: `org-element-cache-reset', `org-element-cache-refresh', and
;; `org-element-cache-map'.
;;
;; Cache can be controlled using `org-element-use-cache' and `org-element-cache-persistent'.
;;  `org-element-cache-sync-idle-time', `org-element-cache-sync-duration' and
;; `org-element-cache-sync-break' can be tweaked to control caching behavior.
;;
;; Internally, parsed elements are stored in an AVL tree,
;; `org-element--cache'.  This tree is updated lazily: whenever
;; a change happens to the buffer, a synchronization request is
;; registered in `org-element--cache-sync-requests' (see
;; `org-element--cache-submit-request').  During idle time, requests
;; are processed by `org-element--cache-sync'.  Synchronization also
;; happens when an element is required from the cache.  In this case,
;; the process stops as soon as the needed element is up-to-date.
;;
;; A synchronization request can only apply on a synchronized part of
;; the cache.  Therefore, the cache is updated at least to the
;; location where the new request applies.  Thus, requests are ordered
;; from left to right and all elements starting before the first
;; request are correct.  This property is used by functions like
;; `org-element--cache-find' to retrieve elements in the part of the
;; cache that can be trusted.
;;
;; A request applies to every element, starting from its original
;; location (or key, see below).  When a request is processed, it
;; moves forward and may collide the next one.  In this case, both
;; requests are merged into a new one that starts from that element.
;; As a consequence, the whole synchronization complexity does not
;; depend on the number of pending requests, but on the number of
;; elements the very first request will be applied on.
;;
;; Elements cannot be accessed through their beginning position, which
;; may or may not be up-to-date.  Instead, each element in the tree is
;; associated to a key, obtained with `org-element--cache-key'.  This
;; mechanism is robust enough to preserve total order among elements
;; even when the tree is only partially synchronized.
;;
;; The cache code debuggin is fairly complex because cache request
;; state is often hard to reproduce.  An extensive diagnostics
;; functionality is built into the cache code to assist hunting bugs.
;; See `org-element--cache-self-verify', `org-element--cache-self-verify-frequency',
;; `org-element--cache-diagnostics', `org-element--cache-diagnostics-level',
;; `org-element--cache-diagnostics-ring-size', `org-element--cache-map-statistics',
;; `org-element--cache-map-statistics-threshold'.

(defvar org-element-use-cache t
  "Non-nil when Org parser should cache its results.")

(defvar org-element-cache-persistent t
  "Non-nil when cache should persist between Emacs sessions.")

(defvar org-element-cache-sync-idle-time 0.6
  "Length, in seconds, of idle time before syncing cache.")

(defvar org-element-cache-sync-duration 0.04
  "Maximum duration, as a time value, for a cache synchronization.
If the synchronization is not over after this delay, the process
pauses and resumes after `org-element-cache-sync-break'
seconds.")

(defvar org-element-cache-sync-break 0.3
  "Duration, as a time value, of the pause between synchronizations.
See `org-element-cache-sync-duration' for more information.")

(defvar org-element--cache-self-verify t
  "Activate extra consistency checks for the cache.

This may cause serious performance degradation depending on the value
of `org-element--cache-self-verify-frequency'.

When set to symbol `backtrace', record and display backtrace log if
any inconsistency is detected.")

(defvar org-element--cache-self-verify-frequency 0.03
  "Frequency of cache element verification.

This number is a probability to check an element requested from cache
to be correct.  Setting this to a value less than 0.0001 is useless.")

(defvar org-element--cache-diagnostics nil
  "Print detailed diagnostics of cache processing.")

(defvar org-element--cache-map-statistics nil
  "Print statistics for `org-element-cache-map'.")

(defvar org-element--cache-map-statistics-threshold 0.1
  "Time threshold in seconds to log statistics for `org-element-cache-map'.")

(defvar org-element--cache-diagnostics-level 2
  "Detail level of the diagnostics.")

(defvar-local org-element--cache-diagnostics-ring nil
  "Ring containing last `org-element--cache-diagnostics-ring-size'
cache process log entries.")

(defvar org-element--cache-diagnostics-ring-size 5000
  "Size of `org-element--cache-diagnostics-ring'.")

;;;; Data Structure

(defvar-local org-element--cache nil
  "AVL tree used to cache elements.
Each node of the tree contains an element.  Comparison is done
with `org-element--cache-compare'.  This cache is used in
`org-element-at-point'.")

(defvar-local org-element--headline-cache nil
  "AVL tree used to cache headline and inlinetask elements.
Each node of the tree contains an element.  Comparison is done
with `org-element--cache-compare'.  This cache is used in
`org-element-cache-map'.")

(defconst org-element--cache-hash-size 16
  "Cache size for recent cached calls to `org-element--cache-find'.

This extra caching is based on the following paper:
Pugh [Information Processing Letters] (1990) Slow optimally balanced
 search strategies vs. cached fast uniformly balanced search
 strategies.  http://dx.doi.org/10.1016/0020-0190(90)90130-P

Also, see `org-element--cache-hash-left' and `org-element--cache-hash-right'.")
(defvar-local org-element--cache-hash-left nil
  "Cached elements from `org-element--cache' for fast O(1) lookup.
When non-nil, it should be a vector representing POS arguments of
`org-element--cache-find' called with nil SIDE argument.
Also, see `org-element--cache-hash-size'.")
(defvar-local org-element--cache-hash-right nil
  "Cached elements from `org-element--cache' for fast O(1) lookup.
When non-nil, it should be a vector representing POS arguments of
`org-element--cache-find' called with non-nil, non-`both' SIDE argument.
Also, see `org-element--cache-hash-size'.")

(defvar org-element--cache-hash-statistics '(0 . 0)
  "Cons cell storing how Org makes use of `org-element--cache-find' caching.
The car is the number of successful uses and cdr is the total calls to
`org-element--cache-find'.")
(defvar org-element--cache-hash-nocache 0
  "Number of calls to `org-element--cache-has' with `both' SIDE argument.
These calls are not cached by hash.  See `org-element--cache-hash-size'.")

(defvar-local org-element--cache-size 0
  "Size of the `org-element--cache'.

Storing value is variable is faster because `avl-tree-size' is O(N).")

(defvar-local org-element--headline-cache-size 0
  "Size of the `org-element--headline-cache'.

Storing value is variable is faster because `avl-tree-size' is O(N).")

(defvar-local org-element--cache-sync-requests nil
  "List of pending synchronization requests.

A request is a vector with the following pattern:

 [NEXT BEG END OFFSET PARENT PHASE]

Processing a synchronization request consists of three phases:

  0. Delete modified elements,
  1. Fill missing area in cache,
  2. Shift positions and re-parent elements after the changes.

During phase 0, NEXT is the key of the first element to be
removed, BEG and END is buffer position delimiting the
modifications.  Elements starting between them (inclusive) are
removed.  So are elements whose parent is removed.  PARENT, when
non-nil, is the common parent of all the elements between BEG and END.

It is guaranteed that only a single phase 0 request exists at any
moment of time.  If it does, it must be the first request in the list.

During phase 1, NEXT is the key of the next known element in
cache and BEG its beginning position.  Parse buffer between that
element and the one before it in order to determine the parent of
the next element.  Set PARENT to the element containing NEXT.

During phase 2, NEXT is the key of the next element to shift in
the parse tree.  All elements starting from this one have their
properties relative to buffer positions shifted by integer
OFFSET and, if they belong to element PARENT, are adopted by it.

PHASE specifies the phase number, as an integer.

For any synchronisation request, all the later requests in the cache
must not start at or before END.  See `org-element--cache-submit-request'.")

(defvar-local org-element--cache-sync-timer nil
  "Timer used for cache synchronization.")

(defvar-local org-element--cache-sync-keys-value nil
  "Id value used to identify keys during synchronisation.
See `org-element--cache-key' for more information.")

(defvar-local org-element--cache-change-tic nil
  "Last `buffer-chars-modified-tick' for registered changes.")

(defvar-local org-element--cache-last-buffer-size nil
  "Last value of `buffer-size' for registered changes.")

(defvar org-element--cache-non-modifying-commands
  '(org-agenda
    org-agenda-redo
    org-sparse-tree
    org-occur
    org-columns
    org-columns-redo
    org-columns-new
    org-columns-delete
    org-columns-compute
    org-columns-insert-dblock
    org-agenda-columns
    org-ctrl-c-ctrl-c)
  "List of commands that are not expected to change the cache state.

This variable is used to determine when re-parsing buffer is not going
to slow down the command.

If the commends end up modifying the cache, the worst case scenario is
performance drop.  So, advicing these commands is safe.  Yet, it is
better to remove the commands adviced in such way from this list.")

(defmacro org-element--request-key (request)
  "Get NEXT part of a `org-element--cache-sync-requests' REQUEST."
  `(aref ,request 0))

(defmacro org-element--request-beg (request)
  "Get BEG part of a `org-element--cache-sync-requests' REQUEST."
  `(aref ,request 1))

(defmacro org-element--request-end (request)
  "Get END part of a `org-element--cache-sync-requests' REQUEST."
  `(aref ,request 2))

(defmacro org-element--request-offset (request)
  "Get OFFSET part of a `org-element--cache-sync-requests' REQUEST."
  `(aref ,request 3))

(defmacro org-element--request-parent (request)
  "Get PARENT part of a `org-element--cache-sync-requests' REQUEST."
  `(aref ,request 4))

(defmacro org-element--request-phase (request)
  "Get PHASE part of a `org-element--cache-sync-requests' REQUEST."
  `(aref ,request 5))

(defmacro org-element--format-element (element)
  "Format ELEMENT for printing in diagnostics."
  `(let ((print-length 50)
         (print-level 5))
     (prin1-to-string ,element)))

(defmacro org-element--cache-log-message (format-string &rest args)
  "Add a new log message for org-element-cache."
  `(when (or org-element--cache-diagnostics
             (eq org-element--cache-self-verify 'backtrace))
     (let* ((format-string (concat (format "org-element-cache diagnostics(%s): "
                                           (buffer-name (current-buffer)))
                                   ,format-string))
            (format-string (funcall #'format format-string ,@args)))
       (if org-element--cache-diagnostics
           (display-warning 'org-element-cache format-string)
         (unless org-element--cache-diagnostics-ring
           (setq org-element--cache-diagnostics-ring
                 (make-ring org-element--cache-diagnostics-ring-size)))
         (ring-insert org-element--cache-diagnostics-ring format-string)))))

(defmacro org-element--cache-warn (format-string &rest args)
  "Raise warning for org-element-cache."
  `(let* ((format-string (funcall #'format ,format-string ,@args))
          (format-string
           (if (or (not org-element--cache-diagnostics-ring)
                   (not (eq 'backtrace org-element--cache-self-verify)))
               format-string
             (prog1
                 (concat (format "Warning(%s): "
                                 (buffer-name (current-buffer)))
                         format-string
                         "\nBacktrace:\n  "
                         (mapconcat #'identity
                                    (ring-elements org-element--cache-diagnostics-ring)
                                    "\n  "))
               (setq org-element--cache-diagnostics-ring nil)))))
     (if (and (boundp 'org-batch-test) org-batch-test)
         (error "%s" (concat "org-element--cache: " format-string))
       (display-warning 'org-element-cache
                        (concat "org-element--cache: " format-string)))))

(defsubst org-element--cache-key (element)
  "Return a unique key for ELEMENT in cache tree.

Keys are used to keep a total order among elements in the cache.
Comparison is done with `org-element--cache-key-less-p'.

When no synchronization is taking place, a key is simply the
beginning position of the element, or that position plus one in
the case of an first item (respectively row) in
a list (respectively a table).  They key of a section is its beginning
position minus one.

During a synchronization, the key is the one the element had when
the cache was synchronized for the last time.  Elements added to
cache during the synchronization get a new key generated with
`org-element--cache-generate-key'.

Such keys are stored inside the element property
`:org-element--cache-sync-key'.  The property is a cons containing
current `org-element--cache-sync-keys-value' and the element key."
  (or (when (eq org-element--cache-sync-keys-value (car (org-element-property :org-element--cache-sync-key element)))
        (cdr (org-element-property :org-element--cache-sync-key element)))
      (let* ((begin (org-element-property :begin element))
	     ;; Increase beginning position of items (respectively
	     ;; table rows) by one, so the first item can get
	     ;; a different key from its parent list (respectively
	     ;; table).
	     (key (if (memq (org-element-type element) '(item table-row))
		      (1+ begin)
                    ;; Decrease beginning position of sections by one,
                    ;; so that the first element of the section get
                    ;; different key from the parent section.
                    (if (eq (org-element-type element) 'section)
                        (1- begin)
                      (if (eq (org-element-type element) 'org-data)
                          (- begin 2)
		        begin)))))
        (when org-element--cache-sync-requests
	  (org-element-put-property
           element
           :org-element--cache-sync-key
           (cons org-element--cache-sync-keys-value key)))
        key)))

(defun org-element--cache-generate-key (lower upper)
  "Generate a key between LOWER and UPPER.

LOWER and UPPER are fixnums or lists of same, possibly empty.

If LOWER and UPPER are equals, return LOWER.  Otherwise, return
a unique key, as an integer or a list of integers, according to
the following rules:

  - LOWER and UPPER are compared level-wise until values differ.

  - If, at a given level, LOWER and UPPER differ from more than
    2, the new key shares all the levels above with LOWER and
    gets a new level.  Its value is the mean between LOWER and
    UPPER:

      (1 2) + (1 4) --> (1 3)

  - If LOWER has no value to compare with, it is assumed that its
    value is `most-negative-fixnum'.  E.g.,

      (1 1) + (1 1 2)

    is equivalent to

      (1 1 m) + (1 1 2)

    where m is `most-negative-fixnum'.  Likewise, if UPPER is
    short of levels, the current value is `most-positive-fixnum'.

  - If they differ from only one, the new key inherits from
    current LOWER level and fork it at the next level.  E.g.,

      (2 1) + (3 3)

    is equivalent to

      (2 1) + (2 M)

    where M is `most-positive-fixnum'.

  - If the key is only one level long, it is returned as an
    integer:

      (1 2) + (3 2) --> 2

When they are not equals, the function assumes that LOWER is
lesser than UPPER, per `org-element--cache-key-less-p'."
  (if (equal lower upper) lower
    (let ((lower (if (integerp lower) (list lower) lower))
	  (upper (if (integerp upper) (list upper) upper))
          skip-upper key)
      (catch 'exit
	(while t
	  (let ((min (or (car lower) most-negative-fixnum))
		(max (cond (skip-upper most-positive-fixnum)
                           ((car upper))
                           (t most-positive-fixnum))))
            (if (< (1+ min) max)
		(let ((mean (+ (ash min -1) (ash max -1) (logand min max 1))))
		  (throw 'exit (if key (nreverse (cons mean key)) mean)))
	      (when (and (< min max) (not skip-upper))
		;; When at a given level, LOWER and UPPER differ from
		;; 1, ignore UPPER altogether.  Instead create a key
		;; between LOWER and the greatest key with the same
		;; prefix as LOWER so far.
		(setq skip-upper t))
	      (push min key)
	      (setq lower (cdr lower) upper (cdr upper)))))))))

(defsubst org-element--cache-key-less-p (a b)
  "Non-nil if key A is less than key B.
A and B are either integers or lists of integers, as returned by
`org-element--cache-key'.

Note that it is not reliable to compare buffer position with the cache
keys.  They keys may be larger compared to actual element :begin
position."
  (if (integerp a) (if (integerp b) (< a b) (<= a (car b)))
    (if (integerp b) (< (car a) b)
      (catch 'exit
	(while (and a b)
	  (cond ((car-less-than-car a b) (throw 'exit t))
		((car-less-than-car b a) (throw 'exit nil))
		(t (setq a (cdr a) b (cdr b)))))
	;; If A is empty, either keys are equal (B is also empty) and
	;; we return nil, or A is lesser than B (B is longer) and we
	;; return a non-nil value.
	;;
	;; If A is not empty, B is necessarily empty and A is greater
	;; than B (A is longer).  Therefore, return nil.
	(and (null a) b)))))

(defun org-element--cache-compare (a b)
  "Non-nil when element A is located before element B."
  (org-element--cache-key-less-p (org-element--cache-key a) (org-element--cache-key b)))

(defsubst org-element--cache-root ()
  "Return root value in `org-element--cache' .
This function assumes `org-element--cache' is a valid AVL tree."
  (avl-tree--node-left (avl-tree--dummyroot org-element--cache)))

(defsubst org-element--headline-cache-root ()
  "Return root value in `org-element--headline-cache' .
This function assumes `org-element--headline-cache' is a valid AVL tree."
  (avl-tree--node-left (avl-tree--dummyroot org-element--headline-cache)))

;;;; Tools

;; FIXME: Ideally, this should be inlined to avoid overheads, but
;; inlined functions should be declared before the code that uses them
;; and some code above does use `org-element--cache-active-p'.  Moving this
;; declaration on top would require restructuring the whole cache
;; section.
(defun org-element--cache-active-p (&optional called-from-cache-change-func-p)
  "Non-nil when cache is active in current buffer."
  (and org-element-use-cache
       org-element--cache
       (or called-from-cache-change-func-p
           (eq org-element--cache-change-tic (buffer-chars-modified-tick))
           (and
            ;; org-num-mode calls some Org structure analysis functions
            ;; that can trigger cache update in the middle of changes.  See
            ;; `org-num--verify' calling `org-num--skip-value' calling
            ;; `org-entry-get' that uses cache.
            ;; Forcefully disable cache when called from inside a
            ;; modification hook, where `inhibit-modification-hooks' is set
            ;; to t.
            (not inhibit-modification-hooks)
            ;; `combine-change-calls' sets `after-change-functions' to
            ;; nil.  We need not to use cache inside
            ;; `combine-change-calls' because the buffer is potentially
            ;; changed without notice (the change will be registered
            ;; after exiting the `combine-change-calls' body though).
            (memq #'org-element--cache-after-change after-change-functions)))))

;; FIXME: Remove after we establish that hashing is effective.
(defun org-element-cache-hash-show-statistics ()
  "Display efficiency of O(1) query cache for `org-element--cache-find'.

This extra caching is based on the following paper:
Pugh [Information Processing Letters] (1990) Slow optimally balanced
 search strategies vs. cached fast uniformly balanced search
 strategies.  http://dx.doi.org/10.1016/0020-0190(90)90130-P

Also, see `org-element--cache-size'."
  (interactive)
  (message "%.2f%% of cache searches hashed, %.2f%% non-hashable."
	   (* 100
	      (/ (float (car org-element--cache-hash-statistics))
		 (cdr org-element--cache-hash-statistics)))
	   (* 100
	      (/ (float org-element--cache-hash-nocache)
		 (cdr org-element--cache-hash-statistics)))))

(defun org-element--cache-find (pos &optional side)
  "Find element in cache starting at POS or before.

POS refers to a buffer position.

When optional argument SIDE is non-nil, the function checks for
elements starting at or past POS instead.  If SIDE is `both', the
function returns a cons cell where car is the first element
starting at or before POS and cdr the first element starting
after POS.

The function can only find elements in the synchronized part of
the cache."
  (with-current-buffer (or (buffer-base-buffer) (current-buffer))
    (let* ((limit (and org-element--cache-sync-requests
                       (org-element--request-key (car org-element--cache-sync-requests))))
	   (node (org-element--cache-root))
           (hash-pos (unless (eq side 'both)
                       (mod (org-knuth-hash pos)
                            org-element--cache-hash-size)))
           (hashed (if (not side)
                       (aref org-element--cache-hash-left hash-pos)
                     (unless (eq side 'both)
                       (aref org-element--cache-hash-right hash-pos))))
	   lower upper)
      ;; `org-element--cache-key-less-p' does not accept markers.
      (when (markerp pos) (setq pos (marker-position pos)))
      (cl-incf (cdr org-element--cache-hash-statistics))
      (when (eq side 'both) (cl-incf org-element--cache-hash-nocache))
      (if (and hashed (not (eq side 'both))
               (or (not limit)
                   ;; Limit can be a list key.
                   (org-element--cache-key-less-p
                    (org-element--cache-key hashed)
                    limit))
               (= pos (org-element-property :begin hashed))
               ;; We cannot rely on element :begin for elements with
               ;; children starting at the same pos.
               (not (memq (org-element-type hashed)
                        '(section org-data table)))
               (org-element-property :cached hashed))
          (progn
            (cl-incf (car org-element--cache-hash-statistics))
            hashed)
        (while node
          (let* ((element (avl-tree--node-data node))
	         (begin (org-element-property :begin element)))
	    (cond
	     ((and limit
	           (not (org-element--cache-key-less-p
	               (org-element--cache-key element) limit)))
	      (setq node (avl-tree--node-left node)))
	     ((> begin pos)
	      (setq upper element
		    node (avl-tree--node-left node)))
	     ((or (< begin pos)
                  ;; If the element is section or org-data, we also need
                  ;; to check the following element.
                  (memq (org-element-type element) '(section org-data)))
	      (setq lower element
		    node (avl-tree--node-right node)))
	     ;; We found an element in cache starting at POS.  If `side'
	     ;; is `both' we also want the next one in order to generate
	     ;; a key in-between.
	     ;;
	     ;; If the element is the first row or item in a table or
	     ;; a plain list, we always return the table or the plain
	     ;; list.
	     ;;
	     ;; In any other case, we return the element found.
	     ((eq side 'both)
	      (setq lower element)
	      (setq node (avl-tree--node-right node)))
	     ((and (memq (org-element-type element) '(item table-row))
	           (let ((parent (org-element-property :parent element)))
		     (and (= (org-element-property :begin element)
			     (org-element-property :contents-begin parent))
		          (setq node nil
			        lower parent
			        upper parent)))))
	     (t
	      (setq node nil
		    lower element
		    upper element)))))
        (if (not side)
            (aset org-element--cache-hash-left hash-pos lower)
          (unless (eq side 'both)
            (aset org-element--cache-hash-right hash-pos lower)))
        (pcase side
          (`both (cons lower upper))
          (`nil lower)
          (_ upper))))))

(defun org-element--cache-put (element)
  "Store ELEMENT in current buffer's cache, if allowed."
  (when (org-element--cache-active-p)
    (when org-element--cache-sync-requests
      ;; During synchronization, first build an appropriate key for
      ;; the new element so `avl-tree-enter' can insert it at the
      ;; right spot in the cache.
      (let* ((keys (org-element--cache-find
		    (org-element-property :begin element) 'both))
             (new-key (org-element--cache-generate-key
		       (and (car keys) (org-element--cache-key (car keys)))
		       (cond ((cdr keys) (org-element--cache-key (cdr keys)))
			     (org-element--cache-sync-requests
			      (org-element--request-key (car org-element--cache-sync-requests)))))))
        (org-element-put-property
         element
         :org-element--cache-sync-key
         (cons org-element--cache-sync-keys-value new-key))))
    (when (>= org-element--cache-diagnostics-level 2)
      (org-element--cache-log-message
       "Added new element with %S key: %S"
       (org-element-property :org-element--cache-sync-key element)
       (org-element--format-element element)))
    (org-element-put-property element :cached t)
    (when (memq (org-element-type element) '(headline inlinetask))
      (cl-incf org-element--headline-cache-size)
      (avl-tree-enter org-element--headline-cache element))
    (cl-incf org-element--cache-size)
    (avl-tree-enter org-element--cache element)))

(defsubst org-element--cache-remove (element)
  "Remove ELEMENT from cache.
Assume ELEMENT belongs to cache and that a cache is active."
  (org-element-put-property element :cached nil)
  (cl-decf org-element--cache-size)
  ;; Invalidate contents of parent.
  (when (and (org-element-property :parent element)
             (org-element-contents (org-element-property :parent element)))
    (org-element-set-contents (org-element-property :parent element) nil))
  (when (memq (org-element-type element) '(headline inlinetask))
    (cl-decf org-element--headline-cache-size)
    (avl-tree-delete org-element--headline-cache element))
  (or (avl-tree-delete org-element--cache element)
      (progn
        ;; This should not happen, but if it is, would be better to know
        ;; where it happens.
        (org-element--cache-warn
         "Failed to delete %S element in %S at %S. The element cache key was %S.
If this warning appears regularly, please report the warning text to Org mode mailing list (M-x org-submit-bug-report)."
         (org-element-type element)
         (current-buffer)
         (org-element-property :begin element)
         (org-element-property :org-element--cache-sync-key element))
        (org-element-cache-reset)
        (throw 'quit nil))))

;;;; Synchronization

(defsubst org-element--cache-set-timer (buffer)
  "Set idle timer for cache synchronization in BUFFER."
  (when org-element--cache-sync-timer
    (cancel-timer org-element--cache-sync-timer))
  (setq org-element--cache-sync-timer
	(run-with-idle-timer
	 (let ((idle (current-idle-time)))
	   (if idle (time-add idle org-element-cache-sync-break)
	     org-element-cache-sync-idle-time))
	 nil
	 #'org-element--cache-sync
	 buffer)))

(defsubst org-element--cache-interrupt-p (time-limit)
  "Non-nil when synchronization process should be interrupted.
TIME-LIMIT is a time value or nil."
  (and time-limit
       (or (input-pending-p)
	   (time-less-p time-limit nil))))

(defsubst org-element--cache-shift-positions (element offset &optional props)
  "Shift ELEMENT properties relative to buffer positions by OFFSET.

Properties containing buffer positions are `:begin', `:end',
`:contents-begin', `:contents-end' and `:structure'.  When
optional argument PROPS is a list of keywords, only shift
properties provided in that list.

Properties are modified by side-effect."
  (let ((properties (nth 1 element)))
    ;; Shift `:structure' property for the first plain list only: it
    ;; is the only one that really matters and it prevents from
    ;; shifting it more than once.
    (when (and (or (not props) (memq :structure props))
	       (eq (org-element-type element) 'plain-list)
	       (not (eq (org-element-type (plist-get properties :parent)) 'item)))
      (dolist (item (plist-get properties :structure))
	(cl-incf (car item) offset)
	(cl-incf (nth 6 item) offset)))
    (dolist (key '( :begin :contents-begin :contents-end :end
                    :post-affiliated :robust-begin :robust-end))
      (let ((value (and (or (not props) (memq key props))
			(plist-get properties key))))
	(and value (plist-put properties key (+ offset value)))))))

(defvar org-element--cache-interrupt-C-g t
  "When non-nil, allow the user to abort `org-element--cache-sync'.
The execution is aborted upon pressing `\\[keyboard-quit]'
`org-element--cache-interrupt-C-g-max-count' times.")
(defvar org-element--cache-interrupt-C-g-max-count 5
  "`\\[keyboard-quit]' count to interrupt `org-element--cache-sync'.
See `org-element--cache-interrupt-C-g'.")
(defvar org-element--cache-interrupt-C-g-count 0
  "Current number of `org-element--cache-sync' calls.
See `org-element--cache-interrupt-C-g'.")

(defvar org-element--cache-change-warning nil
  "Non-nil when a sensitive line is about to be changed.
It is a symbol among nil, t, or a number representing smallest level of
modified headline.  The level considers headline levels both before
and after the modification.")

(defun org-element--cache-sync (buffer &optional threshold future-change offset)
  "Synchronize cache with recent modification in BUFFER.

When optional argument THRESHOLD is non-nil, do the
synchronization for all elements starting before or at threshold,
then exit.  Otherwise, synchronize cache for as long as
`org-element-cache-sync-duration' or until Emacs leaves idle
state.

FUTURE-CHANGE, when non-nil, is a buffer position where changes
not registered yet in the cache are going to happen.  OFFSET is the
change offset.  It is used in `org-element--cache-submit-request',
where cache is partially updated before current modification are
actually submitted."
  (when (buffer-live-p buffer)
    (with-current-buffer (or (buffer-base-buffer buffer) buffer)
      ;; Do not sync when, for example, in the middle of
      ;; `combine-change-calls'.  See the commentary inside
      ;; `org-element--cache-active-p'.
      (when (and org-element--cache-sync-requests (org-element--cache-active-p))
        ;; Check if the buffer have been changed outside visibility of
        ;; `org-element--cache-before-change' and `org-element--cache-after-change'.
        (if (/= org-element--cache-last-buffer-size (buffer-size))
            (progn
              (org-element--cache-warn
               "Unregistered buffer modifications detected (%S != %S). Resetting.
If this warning appears regularly, please report the warning text to Org mode mailing list (M-x org-submit-bug-report).
The buffer is: %s\n Current command: %S\n Backtrace:\n%S"
               org-element--cache-last-buffer-size
               (buffer-size)
               (buffer-name (current-buffer))
               this-command
               (when (and (fboundp 'backtrace-get-frames)
                          (fboundp 'backtrace-to-string))
                 (backtrace-to-string (backtrace-get-frames 'backtrace))))
              (org-element-cache-reset))
          (let ((inhibit-quit t) request next)
            (setq org-element--cache-interrupt-C-g-count 0)
	    (when org-element--cache-sync-timer
	      (cancel-timer org-element--cache-sync-timer))
            (let ((time-limit (time-add nil org-element-cache-sync-duration)))
	      (catch 'org-element--cache-interrupt
                (when org-element--cache-sync-requests
                  (org-element--cache-log-message "Syncing down to %S-%S" (or future-change threshold) threshold))
	        (while org-element--cache-sync-requests
	          (setq request (car org-element--cache-sync-requests)
		        next (nth 1 org-element--cache-sync-requests))
	          (org-element--cache-process-request
	           request
	           (when next (org-element--request-key next))
	           threshold
	           (unless threshold time-limit)
	           future-change
                   offset)
                  ;; Re-assign current and next requests.  It could have
                  ;; been altered during phase 1.
                  (setq request (car org-element--cache-sync-requests)
		        next (nth 1 org-element--cache-sync-requests))
	          ;; Request processed.  Merge current and next offsets and
	          ;; transfer ending position.
	          (when next
                    ;; The following requests can only be either phase 1
                    ;; or phase 2 requests.  We need to let them know
                    ;; that additional shifting happened ahead of them.
	            (cl-incf (org-element--request-offset next) (org-element--request-offset request))
                    (org-element--cache-log-message
                     "Updating next request offset to %S: %s"
                     (org-element--request-offset next)
                     (let ((print-length 10) (print-level 3)) (prin1-to-string next)))
                    ;; FIXME: END part of the request only matters for
                    ;; phase 0 requests.  However, the only possible
                    ;; phase 0 request must be the first request in the
                    ;; list all the time.  END position should be
                    ;; unused.
                    (setf (org-element--request-end next) (org-element--request-end request)))
	          (setq org-element--cache-sync-requests
		        (cdr org-element--cache-sync-requests)))))
	    ;; If more requests are awaiting, set idle timer accordingly.
	    ;; Otherwise, reset keys.
	    (if org-element--cache-sync-requests
	        (org-element--cache-set-timer buffer)
              (setq org-element--cache-change-warning nil)
              (setq org-element--cache-sync-keys-value (1+ org-element--cache-sync-keys-value)))))))))

(defun org-element--cache-process-request
    (request next-request-key threshold time-limit future-change offset)
  "Process synchronization REQUEST for all entries before NEXT.

REQUEST is a vector, built by `org-element--cache-submit-request'.

NEXT-REQUEST-KEY is a cache key of the next request, as returned by
`org-element--cache-key'.

When non-nil, THRESHOLD is a buffer position.  Synchronization
stops as soon as a shifted element begins after it.

When non-nil, TIME-LIMIT is a time value.  Synchronization stops
after this time or when Emacs exits idle state.

When non-nil, FUTURE-CHANGE is a buffer position where changes not
registered yet in the cache are going to happen.  OFFSET is the
changed text length.  See `org-element--cache-submit-request' for more
information.

Throw `org-element--cache-interrupt' if the process stops before
completing the request."
  (org-element--cache-log-message
   "org-element-cache: Processing request %s up to %S-%S, next: %S"
   (let ((print-length 10) (print-level 3)) (prin1-to-string request))
   future-change
   threshold
   next-request-key)
  (catch 'org-element--cache-quit
    (when (= (org-element--request-phase request) 0)
      ;; Phase 0.
      ;;
      ;; Delete all elements starting after beginning of the element
      ;; with request key NEXT, but not after buffer position END.
      ;;
      ;; At each iteration, we start again at tree root since
      ;; a deletion modifies structure of the balanced tree.
      (org-element--cache-log-message "Phase 0")
      (catch 'org-element--cache-end-phase
        (let ((deletion-count 0))
          (while t
	    (when (org-element--cache-interrupt-p time-limit)
              (org-element--cache-log-message "Interrupt: time limit")
	      (throw 'org-element--cache-interrupt nil))
	    (let ((request-key (org-element--request-key request))
		  (end (org-element--request-end request))
		  (node (org-element--cache-root))
		  data data-key)
	      ;; Find first element in cache with key REQUEST-KEY or
	      ;; after it.
	      (while node
	        (let* ((element (avl-tree--node-data node))
		       (key (org-element--cache-key element)))
		  (cond
		   ((org-element--cache-key-less-p key request-key)
		    (setq node (avl-tree--node-right node)))
		   ((org-element--cache-key-less-p request-key key)
		    (setq data element
			  data-key key
			  node (avl-tree--node-left node)))
		   (t (setq data element
			    data-key key
			    node nil)))))
	      (if data
                  ;; We found first element in cache starting at or
                  ;; after REQUEST-KEY.
		  (let ((pos (org-element-property :begin data)))
                    ;; FIXME: Maybe simply (< pos end)?
		    (if (<= pos end)
                        (progn
                          (org-element--cache-log-message "removing %S::%S"
                                                          (org-element-property :org-element--cache-sync-key data)
                                                          (org-element--format-element data))
                          (cl-incf deletion-count)
                          (org-element--cache-remove data)
                          (when (and (> (log org-element--cache-size 2) 10)
                                     (> deletion-count
                                        (/ org-element--cache-size (log org-element--cache-size 2))))
                            (org-element--cache-log-message "Removed %S>N/LogN(=%S/%S) elements.  Resetting cache to prevent performance degradation"
                                                            deletion-count
                                                            org-element--cache-size
                                                            (log org-element--cache-size 2))
                            (org-element-cache-reset)
                            (throw 'org-element--cache-quit t)))
                      ;; Done deleting everything starting before END.
                      ;; DATA-KEY is the first known element after END.
                      ;; Move on to phase 1.
                      (org-element--cache-log-message
                       "found element after %S: %S::%S"
                       end
                       (org-element-property :org-element--cache-sync-key data)
                       (org-element--format-element data))
                      (setf (org-element--request-key request) data-key)
                      (setf (org-element--request-beg request) pos)
                      (setf (org-element--request-phase request) 1)
		      (throw 'org-element--cache-end-phase nil)))
	        ;; No element starting after modifications left in
	        ;; cache: further processing is futile.
                (org-element--cache-log-message
                 "Phase 0 deleted all elements in cache after %S!"
                 request-key)
	        (throw 'org-element--cache-quit t)))))))
    (when (= (org-element--request-phase request) 1)
      ;; Phase 1.
      ;;
      ;; Phase 0 left a hole in the cache.  Some elements after it
      ;; could have parents within.  For example, in the following
      ;; buffer:
      ;;
      ;;   - item
      ;;
      ;;
      ;;     Paragraph1
      ;;
      ;;     Paragraph2
      ;;
      ;; if we remove a blank line between "item" and "Paragraph1",
      ;; everything down to "Paragraph2" is removed from cache.  But
      ;; the paragraph now belongs to the list, and its `:parent'
      ;; property no longer is accurate.
      ;;
      ;; Therefore we need to parse again elements in the hole, or at
      ;; least in its last section, so that we can re-parent
      ;; subsequent elements, during phase 2.
      ;;
      ;; Note that we only need to get the parent from the first
      ;; element in cache after the hole.
      ;;
      ;; When next key is lesser or equal to the current one, current
      ;; request is inside a to-be-shifted part of the cache.  It is
      ;; fine because the order of elements will not be altered by
      ;; shifting.  However, we cannot know the real position of the
      ;; unshifted NEXT element in the current request.  So, we need
      ;; to sort the request list according to keys and re-start
      ;; processing from the new leftmost request.
      (org-element--cache-log-message "Phase 1")
      (let ((key (org-element--request-key request)))
	(when (and next-request-key (not (org-element--cache-key-less-p key next-request-key)))
          ;; In theory, the only case when requests are not
          ;; ordered is when key of the next request is either the
          ;; same with current key or it is a key for a removed
          ;; element. Either way, we can simply merge the two
          ;; requests.
	  (let ((next-request (nth 1 org-element--cache-sync-requests)))
            (org-element--cache-log-message "Phase 1: Unorderered requests. Merging: %S\n%S\n"
                                            (let ((print-length 10) (print-level 3)) (prin1-to-string request))
                                            (let ((print-length 10) (print-level 3)) (prin1-to-string next-request)))
	    (setf (org-element--request-key next-request) key)
            (setf (org-element--request-beg next-request) (org-element--request-beg request))
	    (setf (org-element--request-phase next-request) 1)
            (throw 'org-element--cache-quit t))))
      ;; Next element will start at its beginning position plus
      ;; offset, since it hasn't been shifted yet.  Therefore, LIMIT
      ;; contains the real beginning position of the first element to
      ;; shift and re-parent.
      (let ((limit (+ (org-element--request-beg request) (org-element--request-offset request)))
            cached-before)
	(cond ((and threshold (> limit threshold))
               (org-element--cache-log-message "Interrupt: position %S after threshold %S" limit threshold)
               (throw 'org-element--cache-interrupt nil))
	      ((and future-change (>= limit future-change))
	       ;; Changes happened around this element and they will
	       ;; trigger another phase 1 request.  Skip re-parenting
	       ;; and simply proceed with shifting (phase 2) to make
	       ;; sure that followup phase 0 request for the recent
	       ;; changes can operate on the correctly shifted cache.
               (org-element--cache-log-message "position %S after future change %S" limit future-change)
               (setf (org-element--request-parent request) nil)
               (setf (org-element--request-phase request) 2))
	      (t
               (when future-change
                 ;; Changes happened, but not yet registered after
                 ;; this element.  However, we a not yet safe to look
                 ;; at the buffer and parse elements in the cache gap.
                 ;; Some of the parents to be added to cache may end
                 ;; after the changes.  Parsing this parents will
                 ;; assign the :end correct value for cache state
                 ;; after future-change.  Then, when the future change
                 ;; is going to be processed, such parent boundary
                 ;; will be altered unnecessarily.  To avoid this,
                 ;; we alter the new parents by -OFFSET.
                 ;; For now, just save last known cached element and
                 ;; then check all the parents below.
                 (setq cached-before (org-element--cache-find (1- limit) nil)))
               ;; No relevant changes happened after submitting this
               ;; request.  We are safe to look at the actual Org
               ;; buffer and calculate the new parent.
	       (let ((parent (org-element--parse-to (1- limit) nil time-limit)))
                 (when future-change
                   ;; Check all the newly added parents to not
                   ;; intersect with future change.
                   (let ((up parent))
                     (while (and up
                                 (or (not cached-before)
                                     (> (org-element-property :begin up)
                                        (org-element-property :begin cached-before))))
                       (when (> (org-element-property :end up) future-change)
                         ;; Offset future cache request.
                         (org-element--cache-shift-positions
                          up (- offset)
                          (if (and (org-element-property :robust-begin up)
                                   (org-element-property :robust-end up))
                              '(:contents-end :end :robust-end)
                            '(:contents-end :end))))
                       (setq up (org-element-property :parent up)))))
                 (org-element--cache-log-message
                  "New parent at %S: %S::%S"
                  limit
                  (org-element-property :org-element--cache-sync-key parent)
                  (org-element--format-element parent))
                 (setf (org-element--request-parent request) parent)
		 (setf (org-element--request-phase request) 2))))))
    ;; Phase 2.
    ;;
    ;; Shift all elements starting from key START, but before NEXT, by
    ;; OFFSET, and re-parent them when appropriate.
    ;;
    ;; Elements are modified by side-effect so the tree structure
    ;; remains intact.
    ;;
    ;; Once THRESHOLD, if any, is reached, or once there is an input
    ;; pending, exit.  Before leaving, the current synchronization
    ;; request is updated.
    (org-element--cache-log-message "Phase 2")
    (let ((start (org-element--request-key request))
	  (offset (org-element--request-offset request))
	  (parent (org-element--request-parent request))
	  (node (org-element--cache-root))
	  (stack (list nil))
	  (leftp t)
	  exit-flag continue-flag)
      ;; No re-parenting nor shifting planned: request is over.
      (when (and (not parent) (zerop offset))
        (org-element--cache-log-message "Empty offset. Request completed.")
        (throw 'org-element--cache-quit t))
      (while node
	(let* ((data (avl-tree--node-data node))
	       (key (org-element--cache-key data)))
          ;; Traverse the cache tree.  Ignore all the elements before
          ;; START.  Note that `avl-tree-stack' would not bypass the
          ;; elements before START and thus would have beeen less
          ;; efficient.
	  (if (and leftp (avl-tree--node-left node)
		   (not (org-element--cache-key-less-p key start)))
	      (progn (push node stack)
		     (setq node (avl-tree--node-left node)))
            ;; Shift and re-parent when current node starts at or
            ;; after START, but before NEXT.
	    (unless (org-element--cache-key-less-p key start)
	      ;; We reached NEXT.  Request is complete.
	      (when (and next-request-key
                         (not (org-element--cache-key-less-p key next-request-key)))
                (org-element--cache-log-message "Reached next request.")
                (let ((next-request (nth 1 org-element--cache-sync-requests)))
                  (unless (and (org-element-property :cached (org-element--request-parent next-request))
                               (org-element-property :begin (org-element--request-parent next-request))
                               parent
                               (> (org-element-property :begin (org-element--request-parent next-request))
                                  (org-element-property :begin parent)))
                    (setf (org-element--request-parent next-request) parent)))
                (throw 'org-element--cache-quit t))
	      ;; Handle interruption request.  Update current request.
	      (when (or exit-flag (org-element--cache-interrupt-p time-limit))
                (org-element--cache-log-message "Interrupt: %s" (if exit-flag "threshold" "time limit"))
                (setf (org-element--request-key request) key)
                (setf (org-element--request-parent request) parent)
                (throw 'org-element--cache-interrupt nil))
	      ;; Shift element.
	      (unless (zerop offset)
                (when (>= org-element--cache-diagnostics-level 3)
                  (org-element--cache-log-message "Shifting positions (𝝙%S) in %S::%S"
                                                  offset
                                                  (org-element-property :org-element--cache-sync-key data)
                                                  (org-element--format-element data)))
		(org-element--cache-shift-positions data offset))
	      (let ((begin (org-element-property :begin data)))
		;; Update PARENT and re-parent DATA, only when
		;; necessary.  Propagate new structures for lists.
		(while (and parent
			    (<= (org-element-property :end parent) begin))
		  (setq parent (org-element-property :parent parent)))
		(cond ((and (not parent) (zerop offset)) (throw 'org-element--cache-quit nil))
                      ;; Consider scenario when DATA lays within
                      ;; sensitive lines of PARENT that was found
                      ;; during phase 2.  For example:
                      ;;
                      ;; #+ begin_quote
                      ;; Paragraph
                      ;; #+end_quote
                      ;;
                      ;; In the above source block, remove space in
                      ;; the first line will trigger re-parenting of
                      ;; the paragraph and "#+end_quote" that is also
                      ;; considered paragraph before the modification.
                      ;; However, the paragraph element stored in
                      ;; cache must be deleted instead.
                      ((and parent
                            (or (not (memq (org-element-type parent) org-element-greater-elements))
                                (and (org-element-property :contents-begin parent)
                                     (< (org-element-property :begin data) (org-element-property :contents-begin parent)))
                                (and (org-element-property :contents-end parent)
                                     (>= (org-element-property :begin data) (org-element-property :contents-end parent)))
                                (> (org-element-property :end data) (org-element-property :end parent))
                                (and (org-element-property :contents-end data)
                                     (> (org-element-property :contents-end data) (org-element-property :contents-end parent)))))
                       (org-element--cache-log-message "org-element-cache: Removing obsolete element with key %S::%S"
                                                       (org-element-property :org-element--cache-sync-key data)
                                                       (org-element--format-element data))
                       (org-element--cache-remove data)
                       ;; We altered the tree structure.  The tree
                       ;; traversal needs to be restarted.
                       (setf (org-element--request-key request) key)
                       (setf (org-element--request-parent request) parent)
                       ;; Restart tree traversal.
                       (setq node (org-element--cache-root)
	                     stack (list nil)
	                     leftp t
                             begin -1
                             continue-flag t))
		      ((and parent
                            (not (eq parent data))
			    (let ((p (org-element-property :parent data)))
			      (or (not p)
				  (< (org-element-property :begin p)
				     (org-element-property :begin parent))
                                  (unless (eq p parent)
                                    (not (org-element-property :cached p))
                                    ;; (not (avl-tree-member-p org-element--cache p))
                                    ))))
                       (org-element--cache-log-message
                        "Updating parent in %S\n Old parent: %S\n New parent: %S"
                        (org-element--format-element data)
                        (org-element--format-element (org-element-property :parent data))
                        (org-element--format-element parent))
                       (when (and (eq 'org-data (org-element-type parent))
                                  (not (eq 'headline (org-element-type data))))
                         ;; FIXME: This check is here to see whether
                         ;; such error happens within
                         ;; `org-element--cache-process-request' or somewhere
                         ;; else.
                         (org-element--cache-warn
                          "Added org-data parent to non-headline element: %S
If this warning appears regularly, please report the warning text to Org mode mailing list (M-x org-submit-bug-report)."
                          data)
                         (org-element-cache-reset)
                         (throw 'org-element--cache-quit t))
		       (org-element-put-property data :parent parent)
		       (let ((s (org-element-property :structure parent)))
			 (when (and s (org-element-property :structure data))
			   (org-element-put-property data :structure s)))))
		;; Cache is up-to-date past THRESHOLD.  Request
		;; interruption.
		(when (and threshold (> begin threshold))
                  (org-element--cache-log-message "Reached threshold %S: %S"
                                                  threshold
                                                  (org-element--format-element data))
                  (setq exit-flag t))))
            (if continue-flag
                (setq continue-flag nil)
	      (setq node (if (setq leftp (avl-tree--node-right node))
			     (avl-tree--node-right node)
			   (pop stack)))))))
      ;; We reached end of tree: synchronization complete.
      t))
  (org-element--cache-log-message
   "org-element-cache: Finished process. The cache size is %S. The remaining sync requests: %S"
   org-element--cache-size
   (let ((print-level 2)) (prin1-to-string org-element--cache-sync-requests))))

(defsubst org-element--open-end-p (element)
  "Check if ELEMENT in current buffer contains extra blank lines after
it and does not have closing term.

Examples of such elements are: section, headline, org-data,
and footnote-definition."
  (and (org-element-property :contents-end element)
       (= (org-element-property :contents-end element)
          (save-excursion
            (goto-char (org-element-property :end element))
            (skip-chars-backward " \r\n\t")
            (line-beginning-position 2)))))

(defun org-element--parse-to (pos &optional syncp time-limit)
  "Parse elements in current section, down to POS.

Start parsing from the closest between the last known element in
cache or headline above.  Return the smallest element containing
POS.

When optional argument SYNCP is non-nil, return the parent of the
element containing POS instead.  In that case, it is also
possible to provide TIME-LIMIT, which is a time value specifying
when the parsing should stop.  The function throws
`org-element--cache-interrupt' if the process stopped before finding
the expected result."
  (catch 'exit
    (save-match-data
      (org-with-wide-buffer
       (goto-char pos)
       (save-excursion
         (end-of-line)
         (skip-chars-backward " \r\t\n")
         ;; Within blank lines at the beginning of buffer, return nil.
         (when (bobp) (throw 'exit nil)))
       (let* ((cached (and (org-element--cache-active-p)
			   (org-element--cache-find pos nil)))
              (mode (org-element-property :mode cached))
              element next)
         (cond
          ;; Nothing in cache before point: start parsing from first
          ;; element in buffer down to POS or from the beginning of the
          ;; file.
          ((and (not cached) (org-element--cache-active-p))
           (setq element (org-element-org-data-parser))
           (unless (org-element-property :begin element)
             (org-element--cache-warn "Error parsing org-data. Got %S\nPlease report to Org mode mailing list (M-x org-submit-bug-report)." element))
           (org-element--cache-log-message
            "Nothing in cache. Adding org-data: %S"
            (org-element--format-element element))
           (org-element--cache-put element)
           (goto-char (org-element-property :contents-begin element))
	   (setq mode 'org-data))
          ;; Nothing in cache before point because cache is not active.
          ;; Parse from previous heading to avoid re-parsing the whole
          ;; buffer above.  This comes at the cost of not calculating
          ;; `:parent' property for headings.
          ((not cached)
           (if (org-with-limited-levels (outline-previous-heading))
               (progn
                 (setq element (org-element-headline-parser nil 'fast))
	         (setq mode 'planning)
	         (forward-line))
             (setq element (org-element-org-data-parser))
	     (setq mode 'org-data))
           (org-skip-whitespace)
           (beginning-of-line))
          ;; Check if CACHED or any of its ancestors contain point.
          ;;
          ;; If there is such an element, we inspect it in order to know
          ;; if we return it or if we need to parse its contents.
          ;; Otherwise, we just start parsing from location, which is
          ;; right after the top-most element containing CACHED but
          ;; still before POS.
          ;;
          ;; As a special case, if POS is at the end of the buffer, we
          ;; want to return the innermost element ending there.
          ;;
          ;; Also, if we find an ancestor and discover that we need to
          ;; parse its contents, make sure we don't start from
          ;; `:contents-begin', as we would otherwise go past CACHED
          ;; again.  Instead, in that situation, we will resume parsing
          ;; from NEXT, which is located after CACHED or its higher
          ;; ancestor not containing point.
          (t
           (let ((up cached)
                 (pos (if (= (point-max) pos) (1- pos) pos)))
             (while (and up (<= (org-element-property :end up) pos))
               (goto-char (org-element-property :end up))
               (setq element up
                     mode (org-element--next-mode (org-element-property :mode element) (org-element-type element) nil)
                     up (org-element-property :parent up)
                     next (point)))
             (when up (setq element up)))))
         ;; Parse successively each element until we reach POS.
         (let ((end (or (org-element-property :end element) (point-max)))
	       (parent (org-element-property :parent element)))
           (while t
	     (when (org-element--cache-interrupt-p time-limit)
               (throw 'org-element--cache-interrupt nil))
             (when (and inhibit-quit org-element--cache-interrupt-C-g quit-flag)
               (when quit-flag
	         (cl-incf org-element--cache-interrupt-C-g-count)
                 (setq quit-flag nil))
               (when (>= org-element--cache-interrupt-C-g-count
                        org-element--cache-interrupt-C-g-max-count)
                 (setq quit-flag t)
                 (setq org-element--cache-interrupt-C-g-count 0)
                 (org-element-cache-reset)
                 (error "org-element: Parsing aborted by user.  Cache has been cleared.
If you observe Emacs hangs frequently, please report this to Org mode mailing list (M-x org-submit-bug-report)."))
               (message (substitute-command-keys
                         "`org-element--parse-buffer': Suppressed `\\[keyboard-quit]'.  Press `\\[keyboard-quit]' %d more times to force interruption.")
                        (- org-element--cache-interrupt-C-g-max-count
                           org-element--cache-interrupt-C-g-count)))
	     (unless element
               ;; Do not try to parse within blank at EOB.
               (unless (save-excursion
                         (org-skip-whitespace)
                         (eobp))
                 (org-element-with-disabled-cache
                   (setq element (org-element--current-element
			          end 'element mode
			          (org-element-property :structure parent)))))
               ;; Make sure that we return referenced element in cache
               ;; that can be altered directly.
               (if element
                   (setq element (or (org-element--cache-put element) element))
                 ;; Nothing to parse (i.e. empty file).
                 (throw 'exit parent))
               (unless (or (not (org-element--cache-active-p)) parent)
                 (org-element--cache-warn
                  "Got empty parent while parsing. Please report it to Org mode mailing list (M-x org-submit-bug-report).\n Backtrace:\n%S"
                  (when (and (fboundp 'backtrace-get-frames)
                             (fboundp 'backtrace-to-string))
                    (backtrace-to-string (backtrace-get-frames 'backtrace))
                    (org-element-cache-reset)
                    (error "org-element--cache: Emergency exit"))))
	       (org-element-put-property element :parent parent))
	     (let ((elem-end (org-element-property :end element))
	           (type (org-element-type element)))
	       (cond
	        ;; Skip any element ending before point.  Also skip
	        ;; element ending at point (unless it is also the end of
	        ;; buffer) since we're sure that another element begins
	        ;; after it.
	        ((and (<= elem-end pos) (/= (point-max) elem-end))
                 ;; Avoid parsing headline siblings above.
                 (goto-char elem-end)
                 (when (eq type 'headline)
                   (save-match-data
                     (unless (when (and (/= 1 (org-element-property :level element))
                                        (re-search-forward
                                         (rx-to-string
                                          `(and bol (repeat 1 ,(1- (let ((level (org-element-property :level element)))
                                                                     (if org-odd-levels-only (1- (* level 2)) level)))
                                                            "*")
                                                " "))
                                         pos t))
                               (beginning-of-line)
                               t)
                       ;; There are headings with lower level than
                       ;; ELEMENT between ELEM-END and POS.  Siblings
                       ;; may exist though.  Parse starting from the
                       ;; last sibling or from ELEM-END if there are
                       ;; no other siblings.
                       (goto-char pos)
                       (unless
                           (re-search-backward
                            (rx-to-string
                             `(and bol (repeat ,(let ((level (org-element-property :level element)))
                                                  (if org-odd-levels-only (1- (* level 2)) level))
                                               "*")
                                   " "))
                            elem-end t)
                         ;; Roll-back to normal parsing.
                         (goto-char elem-end)))))
	         (setq mode (org-element--next-mode mode type nil)))
	        ;; A non-greater element contains point: return it.
	        ((not (memq type org-element-greater-elements))
	         (throw 'exit (if syncp parent element)))
	        ;; Otherwise, we have to decide if ELEMENT really
	        ;; contains POS.  In that case we start parsing from
	        ;; contents' beginning.
	        ;;
	        ;; If POS is at contents' beginning but it is also at
	        ;; the beginning of the first item in a list or a table.
	        ;; In that case, we need to create an anchor for that
	        ;; list or table, so return it.
	        ;;
	        ;; Also, if POS is at the end of the buffer, no element
	        ;; can start after it, but more than one may end there.
	        ;; Arbitrarily, we choose to return the innermost of
	        ;; such elements.
	        ((let ((cbeg (org-element-property :contents-begin element))
		       (cend (org-element-property :contents-end element)))
	           (when (and cbeg cend
			      (or (< cbeg pos)
			          (and (= cbeg pos)
				       (not (memq type '(plain-list table)))))
			      (or (> cend pos)
                                  ;; When we are at cend or within blank
                                  ;; lines after, it is a special case:
                                  ;; 1. At the end of buffer we return
                                  ;; the innermost element.
                                  ;; 2. At cend of element with return
                                  ;; that element.
                                  ;; 3. At the end of element, we would
                                  ;; return in the earlier cond form.
                                  ;; 4. Within blank lines after cend,
                                  ;; when element does not have a
                                  ;; closing keyword, we return that
                                  ;; outermost element, unless the
                                  ;; outermost element is a non-empty
                                  ;; headline.  In the latter case, we
                                  ;; return the outermost element inside
                                  ;; the headline section.
			          (and (org-element--open-end-p element)
                                       (or (= (org-element-property :end element) (point-max))
                                           (and (>= pos (org-element-property :contents-end element))
                                                (memq (org-element-type element) '(org-data section headline)))))))
		     (goto-char (or next cbeg))
		     (setq mode (if next mode (org-element--next-mode mode type t))
                           next nil
		           parent element
		           end (if (org-element--open-end-p element)
                                   (org-element-property :end element)
                                 (org-element-property :contents-end element))))))
	        ;; Otherwise, return ELEMENT as it is the smallest
	        ;; element containing POS.
	        (t (throw 'exit (if syncp parent element)))))
	     (setq element nil))))))))

;;;; Staging Buffer Changes

(defconst org-element--cache-sensitive-re
  (concat
   "^\\*+ " "\\|"
   "\\\\end{[A-Za-z0-9*]+}[ \t]*$" "\\|"
   "^[ \t]*\\(?:"
   "#\\+END\\(?:_\\|:?[ \t]*$\\)" "\\|"
   org-list-full-item-re "\\|"
   ":\\(?: \\|$\\)" "\\|"
   ":\\(?:\\w\\|[-_]\\)+:[ \t]*$"
   "\\)")
  "Regexp matching a sensitive line, structure wise.
A sensitive line is a headline, inlinetask, block, drawer, or
latex-environment boundary.  When such a line is modified,
structure changes in the document may propagate in the whole
section, possibly making cache invalid.")

(defun org-element--cache-before-change (beg end)
  "Detect modifications in sensitive parts of Org buffer.
BEG and END are the beginning and end of the range of changed
text.  See `before-change-functions' for more information.

The function returns the new value of `org-element--cache-change-warning'."
  (with-current-buffer (or (buffer-base-buffer (current-buffer))
                           (current-buffer))
    (when (org-element--cache-active-p t)
      (org-with-wide-buffer
       (setq org-element--cache-change-tic (buffer-chars-modified-tick))
       (setq org-element--cache-last-buffer-size (buffer-size))
       (goto-char beg)
       (beginning-of-line)
       (let ((bottom (save-excursion
                       (goto-char end)
                       (if (and (bolp)
                                ;; When beg == end, still extent to eol.
                                (> (point) beg))
                           ;; FIXME: Potential pitfall.
                           ;; We are appending to an element end.
                           ;; Unless the last inserted char is not
                           ;; newline, the next element is not broken
                           ;; and does not need to be purged from the
                           ;; cache.
                           end
                         (line-end-position)))))
         (prog1
             ;; Use the worst change warning to not miss important edits.
             ;; This function is called before edit and after edit by
             ;; `org-element--cache-after-change'.  Before the edit, we still
             ;; want to use the old value if it comes from previous
             ;; not yet processed edit (they may be merged by
             ;; `org-element--cache-submit-request').  After the edit, we want to
             ;; look if there was a sensitive removed during edit.
             ;; FIXME: This is not the most efficient way and we now
             ;; have to delete more elements than needed in some
             ;; cases.  A better approach may be storing the warning
             ;; in the modification request itself.
             (let ((org-element--cache-change-warning-before org-element--cache-change-warning)
                   (org-element--cache-change-warning-after))
               (setq org-element--cache-change-warning-after
	             (save-match-data
                       (let ((case-fold-search t))
                         (when (re-search-forward
		                org-element--cache-sensitive-re bottom t)
                           (goto-char beg)
                           (beginning-of-line)
                           (let (min-level)
                             (cl-loop while (re-search-forward
                                             (rx-to-string
                                              (if (and min-level
                                                       (> min-level 1))
                                                  `(and bol (repeat 1 ,(1- min-level) "*") " ")
                                                `(and bol (+ "*") " ")))
                                             bottom t)
                                      do (setq min-level (1- (length (match-string 0))))
                                      until (= min-level 1))
                             (goto-char beg)
                             (beginning-of-line)
                             (or (and min-level (org-reduced-level min-level))
                                 (when (looking-at-p "^[ \t]*#\\+CATEGORY:")
                                   'org-data)
                                 t))))))
               (setq org-element--cache-change-warning
                     (cond
                      ((and (numberp org-element--cache-change-warning-before)
                            (numberp org-element--cache-change-warning-after))
                       (min org-element--cache-change-warning-after
                            org-element--cache-change-warning-before))
                      ((numberp org-element--cache-change-warning-before)
                       org-element--cache-change-warning-before)
                      ((numberp org-element--cache-change-warning-after)
                       org-element--cache-change-warning-after)
                      (t (or org-element--cache-change-warning-after
                             org-element--cache-change-warning-before)))))
           (org-element--cache-log-message
            "%S is about to modify text: warning %S"
            this-command
            org-element--cache-change-warning)))))))

(defun org-element--cache-after-change (beg end pre)
  "Update buffer modifications for current buffer.
BEG and END are the beginning and end of the range of changed
text, and the length in bytes of the pre-change text replaced by
that range.  See `after-change-functions' for more information."
  (with-current-buffer (or (buffer-base-buffer (current-buffer))
                           (current-buffer))
    (when (org-element--cache-active-p t)
      (when (not (eq org-element--cache-change-tic (buffer-chars-modified-tick)))
        (org-element--cache-log-message "After change")
        (setq org-element--cache-change-warning (org-element--cache-before-change beg end))
        ;; If beg is right after spaces in front of an element, we
        ;; risk affecting previous element, so move beg to bol, making
        ;; sure that we capture preceding element.
        (setq beg (save-excursion
                    (goto-char beg)
                    (cl-incf pre (- beg (line-beginning-position)))
                    (line-beginning-position)))
        ;; Store synchronization request.
        (let ((offset (- end beg pre)))
          (save-match-data
            (org-element--cache-submit-request beg (- end offset) offset)))
        ;; Activate a timer to process the request during idle time.
        (org-element--cache-set-timer (current-buffer))))))

(defun org-element--cache-setup-change-functions ()
  "Setup `before-change-functions' and `after-change-functions'."
  (when (and (derived-mode-p 'org-mode) org-element-use-cache)
    (add-hook 'before-change-functions
	      #'org-element--cache-before-change nil t)
    ;; Run `org-element--cache-after-change' early to handle cases
    ;; when other `after-change-functions' require element cache.
    (add-hook 'after-change-functions
	      #'org-element--cache-after-change -1 t)))

(defvar org-element--cache-avoid-synchronous-headline-re-parsing nil
  "This variable controls how buffer changes are handled by the cache.

By default (when this variable is nil), cache re-parses modified
headlines immediately after modification preserving all the unaffected
elements inside the headline.

The default behaviour works best when users types inside Org buffer of
when buffer modifications are mixed with cache requests.  However,
large automated edits inserting/deleting many headlines are somewhat
slower by default (as in `org-archive-subtree').  Let-binding this
variable to non-nil will reduce cache latency after every singular edit
(`after-change-functions') at the cost of slower cache queries.")
(defun org-element--cache-for-removal (beg end offset)
  "Return first element to remove from cache.

BEG and END are buffer positions delimiting buffer modifications.
OFFSET is the size of the changes.

Returned element is usually the first element in cache containing
any position between BEG and END.  As an exception, greater
elements around the changes that are robust to contents
modifications are preserved and updated according to the
changes.  In the latter case, the returned element is the outermost
non-robust element affected by the changes.  Note that the returned
element may end before END position in which case some cached element
starting after the returned may still be affected by the changes.

Also, when there are no elements in cache before BEG, return first
known element in cache (it may start after END)."
  (let* ((elements (org-element--cache-find (1- beg) 'both))
	 (before (car elements))
	 (after (cdr elements)))
    (if (not before) after
      ;; If BEFORE is a keyword, it may need to be removed to become
      ;; an affiliated keyword.
      (when (eq 'keyword (org-element-type before))
        (let ((prev before))
          (while (eq 'keyword (org-element-type prev))
            (setq before prev
                  beg (org-element-property :begin prev))
            (setq prev (org-element--cache-find (1- (org-element-property :begin before)))))))
      (let ((up before)
	    (robust-flag t))
	(while up
	  (if (let ((type (org-element-type up)))
                (or (and (memq type '( center-block dynamic-block
                                       quote-block special-block
                                       drawer))
                         (or (not (eq type 'drawer))
                             (not (string= "PROPERTIES" (org-element-property :drawer-name up))))
                         ;; Sensitive change.  This is
                         ;; unconditionally non-robust change.
                         (not org-element--cache-change-warning)
		         (let ((cbeg (org-element-property :contents-begin up))
                               (cend (org-element-property :contents-end up)))
		           (and cbeg
                                (<= cbeg beg)
			        (or (> cend end)
                                    (and (= cend end)
                                         (= (+ end offset) (point-max)))))))
                    (and (memq type '(headline section org-data))
		         (let ((rbeg (org-element-property :robust-begin up))
                               (rend (org-element-property :robust-end up)))
		           (and rbeg rend
                                (<= rbeg beg)
                                (or (> rend end)
                                    (and (= rend end)
                                         (= (+ end offset) (point-max))))))
                         (pcase type
                           ;; Sensitive change in section.  Need to
                           ;; re-parse.
                           (`section (not org-element--cache-change-warning))
                           ;; Headline might be inserted.  This is non-robust
                           ;; change when `up' is a `headline' or `section'
                           ;; with `>' level compared to the inserted headline.
                           ;;
                           ;; Also, planning info/property drawer
                           ;; could have been inserted.  It is not
                           ;; robust change then.
                           (`headline
                            (and
                             (or (not (numberp org-element--cache-change-warning))
                                 (> org-element--cache-change-warning
                                    (org-element-property :level up)))
                             (org-with-point-at (org-element-property :contents-begin up)
                               (unless
                                   (save-match-data
                                     (when (looking-at-p org-element-planning-line-re)
                                       (forward-line))
                                     (when (looking-at org-property-drawer-re)
                                       (< beg (match-end 0))))
                                 'robust))))
                           (`org-data (and (not (eq org-element--cache-change-warning 'org-data))
                                           ;; Property drawer could
                                           ;; have been inserted.  It
                                           ;; is not robust change
                                           ;; then.
                                           (org-with-wide-buffer
                                            (goto-char (point-min))
                                            (while (and (org-at-comment-p) (bolp)) (forward-line))
                                            ;; Should not see property
                                            ;; drawer within changed
                                            ;; region.
                                            (save-match-data
                                              (or (not (looking-at org-property-drawer-re))
                                                  (> beg (match-end 0)))))))
                           (_ 'robust)))))
	      ;; UP is a robust greater element containing changes.
	      ;; We only need to extend its ending boundaries.
              (progn
	        (org-element--cache-shift-positions
                 up offset
                 (if (and (org-element-property :robust-begin up)
                          (org-element-property :robust-end up))
                     '(:contents-end :end :robust-end)
                   '(:contents-end :end)))
                (org-element--cache-log-message
                 "Shifting end positions of robust parent: %S"
                 (org-element--format-element up)))
            (unless (or
                     ;; UP is non-robust.  Yet, if UP is headline, flagging
                     ;; everything inside for removal may be to
                     ;; costly.  Instead, we should better re-parse only the
                     ;; headline itself when possible.  If a headline is still
                     ;; starting from old :begin position, we do not care that
                     ;; its boundaries could have extended to shrunk - we
                     ;; will re-parent and shift them anyway.
                     (and (eq 'headline (org-element-type up))
                          (not org-element--cache-avoid-synchronous-headline-re-parsing)
                          ;; The change is not inside headline.  Not
                          ;; updating here.
                          (not (<= beg (org-element-property :begin up)))
                          (not (> end (org-element-property :end up)))
                          (let ((current (org-with-point-at (org-element-property :begin up)
                                           (org-element-with-disabled-cache
                                             (and (looking-at-p org-element-headline-re)
                                                  (org-element-headline-parser))))))
                            (when (eq 'headline (org-element-type current))
                              (org-element--cache-log-message
                               "Found non-robust headline that can be updated individually: %S"
                               (org-element--format-element current))
                              (org-element-set-element up current)
                              t)))
                     ;; If UP is org-data, the situation is similar to
                     ;; headline case.  We just need to re-parse the
                     ;; org-data itself, unless the change is made
                     ;; within blank lines at BOB (that could
                     ;; potentially alter first-section).
                     (when (and (eq 'org-data (org-element-type up))
                                (>= beg (org-element-property :contents-begin up)))
                       (org-element-set-element up (org-with-point-at 1 (org-element-org-data-parser)))
                       (org-element--cache-log-message
                        "Found non-robust change invalidating org-data. Re-parsing: %S"
                        (org-element--format-element up))
                       t))
              (org-element--cache-log-message
               "Found non-robust element: %S"
               (org-element--format-element up))
              (setq before up)
	      (when robust-flag (setq robust-flag nil))))
          (unless (or (org-element-property :parent up)
                      (eq 'org-data (org-element-type up)))
            (org-element--cache-warn "Got element without parent. Please report it to Org mode mailing list (M-x org-submit-bug-report).\n%S" up)
            (org-element-cache-reset)
            (error "org-element--cache: Emergency exit"))
	  (setq up (org-element-property :parent up)))
        ;; We're at top level element containing ELEMENT: if it's
        ;; altered by buffer modifications, it is first element in
        ;; cache to be removed.  Otherwise, that first element is the
        ;; following one.
        ;;
        ;; As a special case, do not remove BEFORE if it is a robust
        ;; container for current changes.
        (if (or (< (org-element-property :end before) beg) robust-flag) after
	  before)))))

(defun org-element--cache-submit-request (beg end offset)
  "Submit a new cache synchronization request for current buffer.
BEG and END are buffer positions delimiting the minimal area
where cache data should be removed.  OFFSET is the size of the
change, as an integer."
  (org-element--cache-log-message
   "Submitting new synchronization request for [%S..%S]𝝙%S"
   beg end offset)
  (with-current-buffer (or (buffer-base-buffer (current-buffer))
                           (current-buffer))
    (let ((next (car org-element--cache-sync-requests))
	  delete-to delete-from)
      (if (and next
               ;; First existing sync request is in phase 0.
	       (= 0 (org-element--request-phase next))
               ;; Current changes intersect with the first sync request.
	       (> (setq delete-to (+ (org-element--request-end next)
                                     (org-element--request-offset next)))
                  end)
	       (<= (setq delete-from (org-element--request-beg next))
                  end))
	  ;; Current changes can be merged with first sync request: we
	  ;; can save a partial cache synchronization.
	  (progn
            (org-element--cache-log-message "Found another phase 0 request intersecting with current")
            ;; Update OFFSET of the existing request.
	    (cl-incf (org-element--request-offset next) offset)
	    ;; If last change happened within area to be removed, extend
	    ;; boundaries of robust parents, if any.  Otherwise, find
	    ;; first element to remove and update request accordingly.
	    (if (> beg delete-from)
                ;; The current modification is completely inside NEXT.
                ;; We already added the current OFFSET to the NEXT
                ;; request.  However, the robust elements around
                ;; modifications also need to be shifted.  Moreover, the
                ;; new modification may also have non-nil
                ;; `org-element--cache-change-warning'.  In the latter case, we
                ;; also need to update the request.
                (let ((first (org-element--cache-for-removal delete-from end offset) ; Shift as needed.
                             ))
                  (org-element--cache-log-message
                   "Current request is inside next. Candidate parent: %S"
                   (org-element--format-element first))
                  (when
                      ;; Non-robust element is now before NEXT.  Need to
                      ;; update.
                      (and first
                           (org-element--cache-key-less-p
                            (org-element--cache-key first)
                            (org-element--request-key next)))
                    (org-element--cache-log-message
                     "Current request is inside next. New parent: %S"
                     (org-element--format-element first))
                    (setf (org-element--request-key next)
                          (org-element--cache-key first))
                    (setf (org-element--request-beg next)
                          (org-element-property :begin first))
                    (setf (org-element--request-end next)
                          (max (org-element-property :end first)
                               (org-element--request-end next)))
                    (setf (org-element--request-parent next)
                          (org-element-property :parent first))))
              ;; The current and NEXT modifications are intersecting
              ;; with current modification starting before NEXT and NEXT
              ;; ending after current.  We need to update the common
              ;; non-robust parent for the new extended modification
              ;; region.
	      (let ((first (org-element--cache-for-removal beg delete-to offset)))
                (org-element--cache-log-message
                 "Current request intersects with next. Candidate parent: %S"
                 (org-element--format-element first))
	        (when (and first
                           (org-element--cache-key-less-p
                            (org-element--cache-key first)
                            (org-element--request-key next)))
                  (org-element--cache-log-message
                   "Current request intersects with next. Updating. New parent: %S"
                   (org-element--format-element first))
                  (setf (org-element--request-key next) (org-element--cache-key first))
                  (setf (org-element--request-beg next) (org-element-property :begin first))
                  (setf (org-element--request-end next)
                        (max (org-element-property :end first)
                             (org-element--request-end next)))
                  (setf (org-element--request-parent next) (org-element-property :parent first))))))
        ;; Ensure cache is correct up to END.  Also make sure that NEXT,
        ;; if any, is no longer a 0-phase request, thus ensuring that
        ;; phases are properly ordered.  We need to provide OFFSET as
        ;; optional parameter since current modifications are not known
        ;; yet to the otherwise correct part of the cache (i.e, before
        ;; the first request).
        (org-element--cache-log-message "Adding new phase 0 request")
        (when next (org-element--cache-sync (current-buffer) end beg offset))
        (let ((first (org-element--cache-for-removal beg end offset)))
	  (if first
	      (push (let ((first-beg (org-element-property :begin first))
			  (key (org-element--cache-key first)))
		      (cond
		       ;; When changes happen before the first known
		       ;; element, re-parent and shift the rest of the
		       ;; cache.
		       ((> first-beg end)
                        (org-element--cache-log-message "Changes are before first known element. Submitting phase 1 request")
                        (vector key first-beg nil offset nil 1))
		       ;; Otherwise, we find the first non robust
		       ;; element containing END.  All elements between
		       ;; FIRST and this one are to be removed.
                       ;;
                       ;; The current modification is completely inside
                       ;; FIRST.  Clear and update cached elements in
                       ;; region containing FIRST.
		       ((let ((first-end (org-element-property :end first)))
			  (when (> first-end end)
                            (org-element--cache-log-message "Extending to non-robust element %S" (org-element--format-element first))
			    (vector key first-beg first-end offset (org-element-property :parent first) 0))))
		       (t
                        ;; Now, FIRST is the first element after BEG or
                        ;; non-robust element containing BEG.  However,
                        ;; FIRST ends before END and there might be
                        ;; another ELEMENT before END that spans beyond
                        ;; END.  If there is such element, we need to
                        ;; extend the region down to end of the common
                        ;; parent of FIRST and everything inside
                        ;; BEG..END.
		        (let* ((element (org-element--cache-find end))
			       (element-end (org-element-property :end element))
			       (up element))
			  (while (and (not (eq up first))
                                      (setq up (org-element-property :parent up))
				      (>= (org-element-property :begin up) first-beg))
                            ;; Note that UP might have been already
                            ;; shifted if it is a robust element.  After
                            ;; deletion, it can put it's end before yet
                            ;; unprocessed ELEMENT.
			    (setq element-end (max (org-element-property :end up) element-end)
				  element up))
                          ;; Extend region to remove elements between
                          ;; beginning of first and the end of outermost
                          ;; element starting before END but after
                          ;; beginning of first.
                          ;; of the FIRST.
                          (org-element--cache-log-message
                           "Extending to all elements between:\n 1: %S\n 2: %S"
                           (org-element--format-element first)
                           (org-element--format-element element))
			  (vector key first-beg element-end offset up 0)))))
		    org-element--cache-sync-requests)
	    ;; No element to remove.  No need to re-parent either.
	    ;; Simply shift additional elements, if any, by OFFSET.
	    (if org-element--cache-sync-requests
                (progn
                  (org-element--cache-log-message
                   "Nothing to remove. Updating offset of the next request by 𝝙%S: %S"
                   offset
                   (let ((print-level 3))
                     (car org-element--cache-sync-requests)))
	          (cl-incf (org-element--request-offset (car org-element--cache-sync-requests))
		           offset))
              (org-element--cache-log-message
               "Nothing to remove. No elements in cache after %S. Terminating."
               end))))))
    (setq org-element--cache-change-warning nil)))

(defun org-element--cache-verify-element (element)
  "Verify correctness of ELEMENT when `org-element--cache-self-verify' is non-nil.

Return non-nil when verification failed."
  (let ((org-element--cache-self-verify
         (or org-element--cache-self-verify
             (and (boundp 'org-batch-test) org-batch-test)))
        (org-element--cache-self-verify-frequency
         (if (and (boundp 'org-batch-test) org-batch-test)
             1
           org-element--cache-self-verify-frequency)))
    ;; Verify correct parent for the element.
    (unless (or (not org-element--cache-self-verify)
                (org-element-property :parent element)
                (eq 'org-data (org-element-type element)))
      (org-element--cache-warn "Got element without parent (cache active?: %S). Please report it to Org mode mailing list (M-x org-submit-bug-report).\n%S" (org-element--cache-active-p)  element)
      (org-element-cache-reset))
    (when (and org-element--cache-self-verify
               (org-element--cache-active-p)
               (eq 'headline (org-element-type element))
               ;; Avoid too much slowdown
               (< (random 1000) (* 1000 org-element--cache-self-verify-frequency)))
      (org-with-point-at (org-element-property :begin element)
        (org-element-with-disabled-cache (org-up-heading-or-point-min))
        (unless (or (= (point) (org-element-property :begin (org-element-property :parent element)))
                    (eq (point) (point-min)))
          (org-element--cache-warn
           "Cached element has wrong parent in %s. Resetting.
If this warning appears regularly, please report the warning text to Org mode mailing list (M-x org-submit-bug-report).
The element is: %S\n The parent is: %S\n The real parent is: %S"
           (buffer-name (current-buffer))
           (org-element--format-element element)
           (org-element--format-element (org-element-property :parent element))
           (org-element--format-element (org-element--current-element (org-element-property :end (org-element-property :parent element)))))
          (org-element-cache-reset))
        (org-element--cache-verify-element (org-element-property :parent element))))
    ;; Verify the element itself.
    (when (and org-element--cache-self-verify
               (org-element--cache-active-p)
               element
               (not (memq (org-element-type element) '(section org-data)))
               ;; Avoid too much slowdown
               (< (random 1000) (* 1000 org-element--cache-self-verify-frequency)))
      (let ((real-element (let (org-element-use-cache)
                            (org-element--parse-to
                             (if (memq (org-element-type element) '(table-row item))
                                 (1+ (org-element-property :begin element))
                               (org-element-property :begin element))))))
        (unless (and (eq (org-element-type real-element) (org-element-type element))
                     (eq (org-element-property :begin real-element) (org-element-property :begin element))
                     (eq (org-element-property :end real-element) (org-element-property :end element))
                     (eq (org-element-property :contents-begin real-element) (org-element-property :contents-begin element))
                     (eq (org-element-property :contents-end real-element) (org-element-property :contents-end element))
                     (or (not (org-element-property :ID real-element))
                         (string= (org-element-property :ID real-element) (org-element-property :ID element))))
          (org-element--cache-warn "(%S) Cached element is incorrect in %s. (Cache tic up to date: %S) Resetting.
If this warning appears regularly, please report the warning text to Org mode mailing list (M-x org-submit-bug-report).
The element is: %S\n The real element is: %S\n Cache around :begin:\n%S\n%S\n%S"
                                   this-command
                                   (buffer-name (current-buffer))
                                   (if (/= org-element--cache-change-tic
                                          (buffer-chars-modified-tick))
                                       "no" "yes")
                                   (org-element--format-element element)
                                   (org-element--format-element real-element)
                                   (org-element--cache-find (1- (org-element-property :begin real-element)))
                                   (car (org-element--cache-find (org-element-property :begin real-element) 'both))
                                   (cdr (org-element--cache-find (org-element-property :begin real-element) 'both)))
          (org-element-cache-reset))))))

;;; Cache persistence

(defun org-element--cache-persist-before-write (container &optional associated)
  "Sync cache before saving."
  (when (equal container '(elisp org-element--cache))
    (if (and org-element-use-cache
             (plist-get associated :file)
             (get-file-buffer (plist-get associated :file))
             org-element-cache-persistent)
        (with-current-buffer (get-file-buffer (plist-get associated :file))
          (if (and (derived-mode-p 'org-mode)
                   org-element--cache)
              (org-with-wide-buffer
               (org-element--cache-sync (current-buffer) (point-max))
               ;; Cleanup cache request keys to avoid collisions during next
               ;; Emacs session.
               (avl-tree-mapc
                (lambda (el)
                  (org-element-put-property el :org-element--cache-sync-key nil))
                org-element--cache)
               nil)
            'forbid))
      'forbid)))

(defun org-element--cache-persist-before-read (container &optional associated)
  "Avoid reading cache before Org mode is loaded."
  (when (equal container '(elisp org-element--cache))
    (if (not (and (plist-get associated :file)
                (get-file-buffer (plist-get associated :file))))
        'forbid
      (with-current-buffer (get-file-buffer (plist-get associated :file))
        (unless (and org-element-use-cache
                     org-element-cache-persistent
                     (derived-mode-p 'org-mode)
                     (equal (secure-hash 'md5 (current-buffer))
                            (plist-get associated :hash)))
          'forbid)))))

(defun org-element--cache-persist-after-read (container &optional associated)
  "Setup restored cache."
  (when (and (plist-get associated :file)
             (get-file-buffer (plist-get associated :file)))
    (with-current-buffer (get-file-buffer (plist-get associated :file))
      (when (and org-element-use-cache org-element-cache-persistent)
        (when (and (equal container '(elisp org-element--cache)) org-element--cache)
          (setq-local org-element--cache-size (avl-tree-size org-element--cache)))
        (when (and (equal container '(elisp org-element--headline-cache)) org-element--headline-cache)
          (setq-local org-element--headline-cache-size (avl-tree-size org-element--headline-cache)))))))

(add-hook 'org-persist-before-write-hook #'org-element--cache-persist-before-write)
(add-hook 'org-persist-before-read-hook #'org-element--cache-persist-before-read)
(add-hook 'org-persist-after-read-hook #'org-element--cache-persist-after-read)

;;;; Public Functions

(defvar-local org-element--cache-gapless nil
  "An alist containing (granularity . `org-element--cache-change-tic') elements.
Each element indicates the latest `org-element--cache-change-tic' when
change did not contain gaps.")

;;;###autoload
(defun org-element-cache-reset (&optional all)
  "Reset cache in current buffer.
When optional argument ALL is non-nil, reset cache in all Org
buffers."
  (interactive "P")
  (dolist (buffer (if all (buffer-list) (list (current-buffer))))
    (with-current-buffer (or (buffer-base-buffer buffer) buffer)
      (when (and org-element-use-cache (derived-mode-p 'org-mode))
        (when (not org-element-cache-persistent)
          (org-persist-unregister 'org-element--headline-cache (current-buffer))
          (org-persist-unregister 'org-element--cache (current-buffer)))
        (when (and org-element-cache-persistent
                   (buffer-file-name (current-buffer)))
          (org-persist-register 'org-element--cache (current-buffer))
          (org-persist-register 'org-element--headline-cache
                                (current-buffer)
                                :inherit 'org-element--cache))
        (setq-local org-element--cache-change-tic (buffer-chars-modified-tick))
        (setq-local org-element--cache-last-buffer-size (buffer-size))
        (setq-local org-element--cache-gapless nil)
	(setq-local org-element--cache
		    (avl-tree-create #'org-element--cache-compare))
        (setq-local org-element--headline-cache
		    (avl-tree-create #'org-element--cache-compare))
        (setq-local org-element--cache-hash-left (make-vector org-element--cache-hash-size nil))
        (setq-local org-element--cache-hash-right (make-vector org-element--cache-hash-size nil))
        (setq-local org-element--cache-size 0)
        (setq-local org-element--headline-cache-size 0)
	(setq-local org-element--cache-sync-keys-value 0)
	(setq-local org-element--cache-change-warning nil)
	(setq-local org-element--cache-sync-requests nil)
	(setq-local org-element--cache-sync-timer nil)
        (org-element--cache-setup-change-functions)
        ;; Make sure that `org-element--cache-after-change' and
        ;; `org-element--cache-before-change' are working inside properly created
        ;; indirect buffers.  Note that `clone-indirect-buffer-hook'
        ;; will not work inside indirect buffers not created by
        ;; calling `clone-indirect-buffer'.  We consider that the code
        ;; not using `clone-indirect-buffer' to be written with
        ;; awareness about possible consequences.
        (add-hook 'clone-indirect-buffer-hook
                  #'org-element--cache-setup-change-functions)))))

;;;###autoload
(defun org-element-cache-refresh (pos)
  "Refresh cache at position POS."
  (when (org-element--cache-active-p)
    (org-element--cache-sync (current-buffer) pos)
    (org-element--cache-submit-request pos pos 0)
    (org-element--cache-set-timer (current-buffer))))

(defvar warning-minimum-log-level) ; Defined in warning.el

(defvar org-element-cache-map-continue-from nil
  "Position from where mapping should continue.
This variable can be set by called function, especially when the
function modified the buffer.")
;;;###autoload
(cl-defun org-element-cache-map (func &key (granularity 'headline+inlinetask) restrict-elements
                                      next-re fail-re from-pos (to-pos (point-max-marker)) after-element limit-count
                                      narrow)
  "Map all elements in current buffer with FUNC according to
GRANULARITY.  Collect non-nil return values into result list.

FUNC should accept a single argument - the element.

FUNC can modify the buffer, but doing so may reduce performance.  If
buffer is modified, the mapping will continue from an element starting
after the last mapped element.  If the last mapped element is deleted,
the subsequent element will be skipped as it cannot be distinguished
deterministically from a changed element.  If FUNC is expected to
delete the element, it should directly set the value of
`org-element-cache-map-continue-from' to force `org-element-cache-map'
continue from the right point in buffer.

If some elements are not yet in cache, they will be added.

GRANULARITY can be `headline', `headline+inlinetask'
`greater-element', or `element'.  The default is
`headline+inlinetask'.  `object' granularity is not supported.

RESTRICT-ELEMENTS is a list of element types to be mapped over.

NEXT-RE is a regexp used to search next candidate match when FUNC
returns non-nil and to search the first candidate match.  FAIL-RE is a
regexp used to search next candidate match when FUNC returns nil.  The
mapping will continue starting from headline at the RE match.

FROM-POS and TO-POS are buffer positions.  When non-nil, they bound the
mapped elements to elements starting at of after FROM-POS but before
TO-POS.

AFTER-ELEMENT, when non-nil, bounds the mapping to all the elements
after AFTER-ELEMENT (i.e. if AFTER-ELEMENT is a headline section, we
map all the elements starting from first element inside section, but
not including the section).

LIMIT-COUNT limits mapping to that many first matches where FUNC
returns non-nil.

NARROW controls whether current buffer narrowing should be preserved.

This function does a subset of what `org-element-map' does, but with
much better performance.  Cached elements are supplied as the single
argument of FUNC.  Changes to elements made in FUNC will also alter
the cache."
  (unless (org-element--cache-active-p)
    (error "Cache must be active."))
  (unless (memq granularity '( headline headline+inlinetask
                               greater-element element))
    (error "Unsupported granularity: %S" granularity))
  ;; Make TO-POS marker.  Otherwise, buffer edits may garble the the
  ;; process.
  (unless (markerp to-pos)
    (let ((mk (make-marker)))
      (set-marker mk to-pos)
      (setq to-pos mk)))
  (let (;; Bind variables used inside loop to avoid memory
        ;; re-allocation on every iteration.
        ;; See https://emacsconf.org/2021/talks/faster/
        tmpnext-start tmpparent tmpelement)
    (save-excursion
      (save-restriction
        (unless narrow (widen))
        ;; Synchronise cache up to the end of mapped region.
        (org-element-at-point to-pos)
        (cl-macrolet ((cache-root
                        ;; Use the most optimal version of cache available.
                        () `(if (memq granularity '(headline headline+inlinetask))
                                (org-element--headline-cache-root)
                              (org-element--cache-root)))
                      (cache-size
                        ;; Use the most optimal version of cache available.
                        () `(if (memq granularity '(headline headline+inlinetask))
                                org-element--headline-cache-size
                              org-element--cache-size))
                      (cache-walk-restart
                        ;; Restart tree traversal after AVL tree re-balance.
                        () `(when node
                              (org-element-at-point (point-max))
                              (setq node (cache-root)
		                    stack (list nil)
		                    leftp t
		                    continue-flag t)))
                      (cache-walk-abort
                        ;; Abort tree traversal.
                        () `(setq continue-flag t
                                  node nil))
                      (element-match-at-point
                        ;; Returning the first element to match around point.
                        ;; For example, if point is inside headline and
                        ;; granularity is restricted to headlines only, skip
                        ;; over all the child elements inside the headline
                        ;; and return the first parent headline.
                        ;; When we are inside a cache gap, calling
                        ;; `org-element-at-point' also fills the cache gap down to
                        ;; point.
                        () `(progn
                              ;; Parsing is one of the performance
                              ;; bottlenecks.  Make sure to optimise it as
                              ;; much as possible.
                              ;;
                              ;; Avoid extra staff like timer cancels et al
                              ;; and only call `org-element--cache-sync-requests' when
                              ;; there are pending requests.
                              (when org-element--cache-sync-requests
                                (org-element--cache-sync (current-buffer)))
                              ;; Call `org-element--parse-to' directly avoiding any
                              ;; kind of `org-element-at-point' overheads.
                              (if restrict-elements
                                  ;; Search directly instead of calling
                                  ;; `org-element-lineage' to avoid funcall overheads
                                  ;; and making sure that we do not go all
                                  ;; the way to `org-data' as `org-element-lineage'
                                  ;; does.
                                  (progn
                                    (setq tmpelement (org-element--parse-to (point)))
                                    (while (and tmpelement (not (memq (org-element-type tmpelement) restrict-elements)))
                                      (setq tmpelement (org-element-property :parent tmpelement)))
                                    tmpelement)
                                (org-element--parse-to (point)))))
                      ;; Starting from (point), search RE and move START to
                      ;; the next valid element to be matched according to
                      ;; restriction.  Abort cache walk if no next element
                      ;; can be found.  When RE is nil, just find element at
                      ;; point.
                      (move-start-to-next-match
                        (re) `(save-match-data
                                (if (or (not ,re)
                                        (if org-element--cache-map-statistics
                                            (progn
                                              (setq before-time (float-time))
                                              (re-search-forward (or (car-safe ,re) ,re) nil 'move)
                                              (cl-incf re-search-time
                                                       (- (float-time)
                                                          before-time)))
                                          (re-search-forward (or (car-safe ,re) ,re) nil 'move)))
                                    (unless (or (< (point) (or start -1))
                                                (and data
                                                     (< (point) (org-element-property :begin data))))
                                      (if (cdr-safe ,re)
                                          ;; Avoid parsing when we are 100%
                                          ;; sure that regexp is good enough
                                          ;; to find new START.
                                          (setq start (match-beginning 0))
                                        (setq start (max (or start -1)
                                                         (or (org-element-property :begin data) -1)
                                                         (or (org-element-property :begin (element-match-at-point)) -1))))
                                      (when (>= start to-pos) (cache-walk-abort))
                                      (when (eq start -1) (setq start nil)))
                                  (cache-walk-abort))))
                      ;; Find expected begin position of an element after
                      ;; DATA.
                      (next-element-start
                        () `(progn
                              (setq tmpnext-start nil)
                              (if (memq granularity '(headline headline+inlinetask))
                                  (setq tmpnext-start (or (when (memq (org-element-type data) '(headline org-data))
                                                            (org-element-property :contents-begin data))
                                                          (org-element-property :end data)))
		                (setq tmpnext-start (or (when (memq (org-element-type data) org-element-greater-elements)
                                                          (org-element-property :contents-begin data))
                                                        (org-element-property :end data))))
                              ;; DATA end may be the last element inside
                              ;; i.e. source block.  Skip up to the end
                              ;; of parent in such case.
                              (setq tmpparent data)
		              (catch :exit
                                (when (eq tmpnext-start (org-element-property :contents-end tmpparent))
			          (setq tmpnext-start (org-element-property :end tmpparent)))
			        (while (setq tmpparent (org-element-property :parent tmpparent))
			          (if (eq tmpnext-start (org-element-property :contents-end tmpparent))
			              (setq tmpnext-start (org-element-property :end tmpparent))
                                    (throw :exit t))))
                              tmpnext-start))
                      ;; Check if cache does not have gaps.
                      (cache-gapless-p
                        () `(eq org-element--cache-change-tic
                                (alist-get granularity org-element--cache-gapless))))
          ;; The core algorithm is simple walk along binary tree.  However,
          ;; instead of checking all the tree elements from first to last
          ;; (like in `avl-tree-mapcar'), we begin from FROM-POS skipping
          ;; the elements before FROM-POS efficiently: O(logN) instead of
          ;; O(Nbefore).
          ;;
          ;; Later, we may also not check every single element in the
          ;; binary tree after FROM-POS.  Instead, we can find position of
          ;; next candidate elements by means of regexp search and skip the
          ;; binary tree branches that are before the next candidate:
          ;; again, O(logN) instead of O(Nbetween).
          ;;
          ;; Some elements might not yet be in the tree.  So, we also parse
          ;; the empty gaps in cache as needed making sure that we do not
          ;; miss anything.
          (let* (;; START is always beginning of an element.  When there is
                 ;; no element in cache at START, we are inside cache gap
                 ;; and need to fill it.
                 (start (and from-pos
                             (progn
                               (goto-char from-pos)
                               (org-element-property :begin (element-match-at-point)))))
                 ;; Some elements may start at the same position, so we
                 ;; also keep track of the last processed element and make
                 ;; sure that we do not try to search it again.
                 (prev after-element)
                 (node (cache-root))
                 data
                 (stack (list nil))
                 (leftp t)
                 result
                 ;; Whether previous element matched FUNC (FUNC
                 ;; returned non-nil).
                 (last-match t)
                 continue-flag
                 ;; Generic regexp to search next potential match.  If it
                 ;; is a cons of (regexp . 'match-beg), we are 100% sure
                 ;; that the match beginning is the existing element
                 ;; beginning.
                 (next-element-re (pcase granularity
                                    ((or `headline
                                         (guard (eq '(headline)
                                                    restrict-elements)))
                                     (cons
                                      (org-with-limited-levels
                                       org-element-headline-re)
                                      'match-beg))
                                    (`headline+inlinetask
                                     (cons
                                      (if (eq '(inlinetask) restrict-elements)
                                          (org-inlinetask-outline-regexp)
                                        org-element-headline-re)
                                      'match-beg))
                                    ;; TODO: May add other commonly
                                    ;; searched elements as needed.
                                    (_)))
                 ;; Make sure that we are not checking the same regexp twice.
                 (next-re (unless (and next-re
                                       (string= next-re
                                                (or (car-safe next-element-re)
                                                    next-element-re)))
                            next-re))
                 (fail-re (unless (and fail-re
                                       (string= fail-re
                                                (or (car-safe next-element-re)
                                                    next-element-re)))
                            fail-re))
                 (restrict-elements (or restrict-elements
                                        (pcase granularity
                                          (`headline
                                           '(headline))
                                          (`headline+inlinetask
                                           '(headline inlinetask))
                                          (`greater-element
                                           org-element-greater-elements)
                                          (_ nil))))
                 ;; Statistics
                 (time (float-time))
                 (predicate-time 0)
                 (pre-process-time 0)
                 (re-search-time 0)
                 (count-predicate-calls-match 0)
                 (count-predicate-calls-fail 0)
                 ;; Bind variables used inside loop to avoid memory
                 ;; re-allocation on every iteration.
                 ;; See https://emacsconf.org/2021/talks/faster/
                 cache-size before-time modified-tic)
            ;; Skip to first element within region.
            (goto-char (or start (point-min)))
            (move-start-to-next-match next-element-re)
            (unless (and start (>= start to-pos))
              (while node
                (setq data (avl-tree--node-data node))
                (if (and leftp (avl-tree--node-left node) ; Left branch.
                         ;; Do not move to left branch when we are before
                         ;; PREV.
		         (or (not prev)
		             (not (org-element--cache-key-less-p
		                   (org-element--cache-key data)
			           (org-element--cache-key prev))))
                         ;; ... or when we are before START.
                         (or (not start)
                             (not (> start (org-element-property :begin data)))))
	            (progn (push node stack)
		           (setq node (avl-tree--node-left node)))
                  ;; The whole tree left to DATA is before START and
                  ;; PREV.  DATA may still be before START (i.e. when
                  ;; DATA is the root or when START moved), at START, or
                  ;; after START.
                  ;;
                  ;; If DATA is before start, skip it over and move to
                  ;; subsequent elements.
                  ;; If DATA is at start, run FUNC if necessary and
                  ;; update START according and NEXT-RE, FAIL-RE,
                  ;; NEXT-ELEMENT-RE.
                  ;; If DATA is after start, we have found a cache gap
                  ;; and need to fill it.
                  (unless (or (and start (< (org-element-property :begin data) start))
		              (and prev (not (org-element--cache-key-less-p
				              (org-element--cache-key prev)
				              (org-element--cache-key data)))))
                    ;; DATA is at of after START and PREV.
	            (if (or (not start) (= (org-element-property :begin data) start))
                        ;; DATA is at START.  Match it.
                        ;; In the process, we may alter the buffer,
                        ;; so also keep track of the cache state.
                        (progn
                          (setq modified-tic org-element--cache-change-tic)
                          (setq cache-size (cache-size))
                          ;; When NEXT-RE/FAIL-RE is provided, skip to
                          ;; next regexp match after :begin of the current
                          ;; element.
                          (when (if last-match next-re fail-re)
                            (goto-char (org-element-property :begin data))
                            (move-start-to-next-match
                             (if last-match next-re fail-re)))
                          (when (and (or (not start) (eq (org-element-property :begin data) start))
                                     (< (org-element-property :begin data) to-pos))
                            ;; Calculate where next possible element
                            ;; starts and update START if needed.
		            (setq start (next-element-start))
                            (goto-char start)
                            ;; Move START further if possible.
                            (when (and next-element-re
                                       ;; Do not move if we know for
                                       ;; sure that cache does not
                                       ;; contain gaps.  Regexp
                                       ;; searches are not cheap.
                                       (not (cache-gapless-p)))
                              (move-start-to-next-match next-element-re)
                              ;; Make sure that point is at START
                              ;; before running FUNC.
                              (goto-char start))
                            ;; Try FUNC if DATA matches all the
                            ;; restrictions.  Calculate new START.
                            (when (or (not restrict-elements)
                                      (memq (org-element-type data) restrict-elements))
                              ;; DATA matches restriction.  FUNC may
                              ;;
                              ;; Call FUNC.  FUNC may move point.
                              (setq org-element-cache-map-continue-from nil)
                              (if org-element--cache-map-statistics
                                  (progn
                                    (setq before-time (float-time))
                                    (push (funcall func data) result)
                                    (cl-incf predicate-time
                                             (- (float-time)
                                                before-time))
                                    (if (car result)
                                        (cl-incf count-predicate-calls-match)
                                      (cl-incf count-predicate-calls-fail)))
                                (push (funcall func data) result)
                                (when (car result) (cl-incf count-predicate-calls-match)))
                              ;; Set `last-match'.
                              (setq last-match (car result))
                              ;; If FUNC moved point forward, update
                              ;; START.
                              (when org-element-cache-map-continue-from
                                (goto-char org-element-cache-map-continue-from))
                              (when (> (point) start)
                                (move-start-to-next-match nil))
                              ;; Drop nil.
                              (unless (car result) (pop result)))
                            ;; If FUNC did not move the point and we
                            ;; know for sure that cache does not contain
                            ;; gaps, do not try to calculate START in
                            ;; advance but simply loop to the next cache
                            ;; element.
                            (when (and (cache-gapless-p)
                                       (eq (next-element-start)
                                           start))
                              (setq start nil))
                            ;; Check if the buffer has been modified.
                            (unless (and (eq modified-tic org-element--cache-change-tic)
                                         (eq cache-size (cache-size)))
                              ;; START may no longer be valid, update
                              ;; it to beginning of real element.
                              ;; Upon modification, START may lay
                              ;; inside an element.  We want to move
                              ;; it to real beginning then despite
                              ;; START being larger.
                              (setq start nil)
                              (move-start-to-next-match nil)
                              ;; The new element may now start before
                              ;; or at already processed position.
                              ;; Make sure that we continue from an
                              ;; element past already processed
                              ;; place.
                              (when (and start
                                         (<= start (org-element-property :begin data))
                                         (not org-element-cache-map-continue-from))
                                (goto-char start)
                                (setq data (element-match-at-point))
                                ;; If DATA is nil, buffer is
                                ;; empty. Abort.
                                (when data
                                  (goto-char (next-element-start))
                                  (move-start-to-next-match next-element-re)))
                              (org-element-at-point to-pos)
                              (cache-walk-restart))
                            ;; Reached LIMIT-COUNT.  Abort.
                            (when (and limit-count
                                       (>= count-predicate-calls-match
                                           limit-count))
                              (cache-walk-abort))
                            (if (org-element-property :cached data)
		                (setq prev data)
                              (setq prev nil))))
                      ;; DATA is after START.  Fill the gap.
                      (if (memq (org-element-type (org-element--parse-to start)) '(plain-list table))
                          ;; Tables and lists are special, we need a
                          ;; trickery to make items/rows be populated
                          ;; into cache.
                          (org-element--parse-to (1+ start)))
                      ;; Restart tree traversal as AVL tree is
                      ;; re-balanced upon adding elements.  We can no
                      ;; longer trust STACK.
                      (cache-walk-restart)))
                  ;; Second, move to the right branch of the tree or skip
                  ;; it alltogether.
                  (if continue-flag
	              (setq continue-flag nil)
	            (setq node (if (and (car stack)
                                        ;; If START advanced beyond stack parent, skip the right branch.
                                        (or (and start (< (org-element-property :begin (avl-tree--node-data (car stack))) start))
		                            (and prev (org-element--cache-key-less-p
				                       (org-element--cache-key (avl-tree--node-data (car stack)))
                                                       (org-element--cache-key prev)))))
                                   (progn
                                     (setq leftp nil)
                                     (pop stack))
                                 ;; Otherwise, move ahead into the right
                                 ;; branch when it exists.
                                 (if (setq leftp (avl-tree--node-right node))
		                     (avl-tree--node-right node)
		                   (pop stack))))))))
            (when (and org-element--cache-map-statistics
                       (or (not org-element--cache-map-statistics-threshold)
                           (> (- (float-time) time) org-element--cache-map-statistics-threshold)))
              (message "Mapped over elements in %S. %d/%d predicate matches. Total time: %f sec. Pre-process time: %f sec. Predicate time: %f sec. Re-search time: %f sec.
       Calling parameters: :granularity %S :restrict-elements %S :next-re %S :fail-re %S :from-pos %S :to-pos %S :limit-count %S :after-element %S"
                       (current-buffer)
                       count-predicate-calls-match
                       (+ count-predicate-calls-match
                          count-predicate-calls-fail)
                       (- (float-time) time)
                       pre-process-time
                       predicate-time
                       re-search-time
                       granularity restrict-elements next-re fail-re from-pos to-pos limit-count after-element))
            ;; Return result.
            (nreverse result)))))))




;;; The Toolbox
;;
;; The first move is to implement a way to obtain the smallest element
;; containing point.  This is the job of `org-element-at-point'.  It
;; basically jumps back to the beginning of section containing point
;; and proceed, one element after the other, with
;; `org-element--current-element' until the container is found.  Note:
;; When using `org-element-at-point', secondary values are never
;; parsed since the function focuses on elements, not on objects.
;;
;; At a deeper level, `org-element-context' lists all elements and
;; objects containing point.
;;
;; `org-element-nested-p' and `org-element-swap-A-B' may be used
;; internally by navigation and manipulation tools.


;;;###autoload
(defun org-element-at-point (&optional pom cached-only)
  "Determine closest element around point or POM.

Only check cached element when CACHED-ONLY is non-nil and return nil
unconditionally when element at POM is not in cache.

Return value is a list like (TYPE PROPS) where TYPE is the type
of the element and PROPS a plist of properties associated to the
element.

Possible types are defined in `org-element-all-elements'.
Properties depend on element or object type, but always include
`:begin', `:end', and `:post-blank' properties.

As a special case, if point is at the very beginning of the first
item in a list or sub-list, returned element will be that list
instead of the item.  Likewise, if point is at the beginning of
the first row of a table, returned element will be the table
instead of the first row.

When point is at the end of the buffer, return the innermost
element ending there."
  (setq pom (or pom (point)))
  ;; Allow re-parsing when the command can benefit from it.
  (when (and cached-only
             (memq this-command org-element--cache-non-modifying-commands))
    (setq cached-only nil))
  (let (element)
    (when (org-element--cache-active-p)
      (if (not org-element--cache) (org-element-cache-reset)
        (unless cached-only (org-element--cache-sync (current-buffer) pom))))
    (setq element (if cached-only
                      (when (and (org-element--cache-active-p)
                                 (or (not org-element--cache-sync-requests)
                                     (< pom
                                        (org-element--request-beg
                                         (car org-element--cache-sync-requests)))))
                        (org-element--cache-find pom))
                    (condition-case err
                        (org-element--parse-to pom)
                      (error
                       (org-element--cache-warn
                        "Org parser error in %s::%S. Resetting.\n The error was: %S\n Backtrace:\n%S\n Please report this to Org mode mailing list (M-x org-submit-bug-report)."
                        (buffer-name (current-buffer))
                        pom
                        err
                        (when (and (fboundp 'backtrace-get-frames)
                                   (fboundp 'backtrace-to-string))
                          (backtrace-to-string (backtrace-get-frames 'backtrace))))
                       (org-element-cache-reset)
                       (org-element--parse-to pom)))))
    (when (and (org-element--cache-active-p)
               element
               (org-element--cache-verify-element element))
      (setq element (org-element--parse-to pom)))
    (unless (eq 'org-data (org-element-type element))
      (unless (and cached-only
                   (not (and element
                             (or (= pom (org-element-property :begin element))
                                 (and (not (memq (org-element-type element) org-element-greater-elements))
                                      (>= pom (org-element-property :begin element))
                                      (< pom (org-element-property :end element)))
                                 (and (org-element-property :contents-begin element)
                                      (>= pom (org-element-property :begin element))
                                      (< pom (org-element-property :contents-begin element)))
                                 (and (not (org-element-property :contents-end element))
                                      (>= pom (org-element-property :begin element))
                                      (< pom (org-element-property :end element)))))))
        (if (not (eq (org-element-type element) 'section))
            element
          (org-element-at-point (1+ pom) cached-only))))))

;;;###autoload
(defsubst org-element-at-point-no-context (&optional pom)
  "Quickly find element at point or POM.

It is a faster version of `org-element-at-point' that is not
guaranteed to return correct `:parent' properties even when cache is
enabled."
  (or (org-element-at-point pom 'cached-only)
      (let (org-element-use-cache) (org-element-at-point pom))))

;;;###autoload
(defun org-element-context (&optional element)
  "Return smallest element or object around point.

Return value is a list like (TYPE PROPS) where TYPE is the type
of the element or object and PROPS a plist of properties
associated to it.

Possible types are defined in `org-element-all-elements' and
`org-element-all-objects'.  Properties depend on element or
object type, but always include `:begin', `:end', `:parent' and
`:post-blank'.

As a special case, if point is right after an object and not at
the beginning of any other object, return that object.

Optional argument ELEMENT, when non-nil, is the closest element
containing point, as returned by `org-element-at-point'.
Providing it allows for quicker computation."
  (save-match-data
    (catch 'objects-forbidden
      (org-with-wide-buffer
       (let* ((pos (point))
	      (element (or element (org-element-at-point)))
	      (type (org-element-type element))
	      (post (org-element-property :post-affiliated element)))
         ;; If point is inside an element containing objects or
         ;; a secondary string, narrow buffer to the container and
         ;; proceed with parsing.  Otherwise, return ELEMENT.
         (cond
	  ;; At a parsed affiliated keyword, check if we're inside main
	  ;; or dual value.
	  ((and post (< pos post))
	   (beginning-of-line)
	   (let ((case-fold-search t)) (looking-at org-element--affiliated-re))
	   (cond
	    ((not (member-ignore-case (match-string 1)
				    org-element-parsed-keywords))
	     (throw 'objects-forbidden element))
	    ((< (match-end 0) pos)
	     (narrow-to-region (match-end 0) (line-end-position)))
	    ((and (match-beginning 2)
		  (>= pos (match-beginning 2))
		  (< pos (match-end 2)))
	     (narrow-to-region (match-beginning 2) (match-end 2)))
	    (t (throw 'objects-forbidden element)))
	   ;; Also change type to retrieve correct restrictions.
	   (setq type 'keyword))
	  ;; At an item, objects can only be located within tag, if any.
	  ((eq type 'item)
	   (let ((tag (org-element-property :tag element)))
	     (if (or (not tag) (/= (line-beginning-position) post))
	         (throw 'objects-forbidden element)
	       (beginning-of-line)
	       (search-forward tag (line-end-position))
	       (goto-char (match-beginning 0))
	       (if (and (>= pos (point)) (< pos (match-end 0)))
		   (narrow-to-region (point) (match-end 0))
	         (throw 'objects-forbidden element)))))
	  ;; At an headline or inlinetask, objects are in title.
	  ((memq type '(headline inlinetask))
	   (let ((case-fold-search nil))
	     (goto-char (org-element-property :begin element))
	     (looking-at org-complex-heading-regexp)
	     (let ((end (match-end 4)))
	       (if (not end) (throw 'objects-forbidden element)
	         (goto-char (match-beginning 4))
	         (when (looking-at org-element-comment-string)
		   (goto-char (match-end 0)))
	         (if (>= (point) end) (throw 'objects-forbidden element)
		   (narrow-to-region (point) end))))))
	  ;; At a paragraph, a table-row or a verse block, objects are
	  ;; located within their contents.
	  ((memq type '(paragraph table-row verse-block))
	   (let ((cbeg (org-element-property :contents-begin element))
	         (cend (org-element-property :contents-end element)))
	     ;; CBEG is nil for table rules.
	     (if (and cbeg cend (>= pos cbeg)
		      (or (< pos cend) (and (= pos cend) (eobp))))
	         (narrow-to-region cbeg cend)
	       (throw 'objects-forbidden element))))
	  (t (throw 'objects-forbidden element)))
         (goto-char (point-min))
         (let ((restriction (org-element-restriction type))
	       (parent element)
	       last)
	   (catch 'exit
	     (while t
	       (let ((next (org-element--object-lex restriction)))
	         (when next (org-element-put-property next :parent parent))
	         ;; Process NEXT, if any, in order to know if we need to
	         ;; skip it, return it or move into it.
	         (if (or (not next) (> (org-element-property :begin next) pos))
		     (throw 'exit (or last parent))
		   (let ((end (org-element-property :end next))
		         (cbeg (org-element-property :contents-begin next))
		         (cend (org-element-property :contents-end next)))
		     (cond
		      ;; Skip objects ending before point.  Also skip
		      ;; objects ending at point unless it is also the
		      ;; end of buffer, since we want to return the
		      ;; innermost object.
		      ((and (<= end pos) (/= (point-max) end))
		       (goto-char end)
		       ;; For convenience, when object ends at POS,
		       ;; without any space, store it in LAST, as we
		       ;; will return it if no object starts here.
		       (when (and (= end pos)
				  (not (memq (char-before) '(?\s ?\t))))
		         (setq last next)))
		      ;; If POS is within a container object, move into
		      ;; that object.
		      ((and cbeg cend
			    (>= pos cbeg)
			    (or (< pos cend)
			        ;; At contents' end, if there is no
			        ;; space before point, also move into
			        ;; object, for consistency with
			        ;; convenience feature above.
			        (and (= pos cend)
				     (or (= (point-max) pos)
				         (not (memq (char-before pos)
					            '(?\s ?\t)))))))
		       (goto-char cbeg)
		       (narrow-to-region (point) cend)
		       (setq parent next)
		       (setq restriction (org-element-restriction next)))
		      ;; Otherwise, return NEXT.
		      (t (throw 'exit next))))))))))))))

(defun org-element-lineage (datum &optional types with-self)
  "List all ancestors of a given element or object.

DATUM is an object or element.

Return ancestors from the closest to the farthest.  When optional
argument TYPES is a list of symbols, return the first element or
object in the lineage whose type belongs to that list instead.

When optional argument WITH-SELF is non-nil, lineage includes
DATUM itself as the first element, and TYPES, if provided, also
apply to it.

When DATUM is obtained through `org-element-context' or
`org-element-at-point', only ancestors from its section can be
found.  There is no such limitation when DATUM belongs to a full
parse tree."
  (let ((up (if with-self datum (org-element-property :parent datum)))
	ancestors)
    (while (and up (not (memq (org-element-type up) types)))
      (unless types (push up ancestors))
      (setq up (org-element-property :parent up)))
    (if types up (nreverse ancestors))))

(defun org-element-nested-p (elem-A elem-B)
  "Non-nil when elements ELEM-A and ELEM-B are nested."
  (let ((beg-A (org-element-property :begin elem-A))
	(beg-B (org-element-property :begin elem-B))
	(end-A (org-element-property :end elem-A))
	(end-B (org-element-property :end elem-B)))
    (or (and (>= beg-A beg-B) (<= end-A end-B))
	(and (>= beg-B beg-A) (<= end-B end-A)))))

(defun org-element-swap-A-B (elem-A elem-B)
  "Swap elements ELEM-A and ELEM-B.
Assume ELEM-B is after ELEM-A in the buffer.  Leave point at the
end of ELEM-A."
  (goto-char (org-element-property :begin elem-A))
  ;; There are two special cases when an element doesn't start at bol:
  ;; the first paragraph in an item or in a footnote definition.
  (let ((specialp (not (bolp))))
    ;; Only a paragraph without any affiliated keyword can be moved at
    ;; ELEM-A position in such a situation.  Note that the case of
    ;; a footnote definition is impossible: it cannot contain two
    ;; paragraphs in a row because it cannot contain a blank line.
    (when (and specialp
	       (or (not (eq (org-element-type elem-B) 'paragraph))
		   (/= (org-element-property :begin elem-B)
		      (org-element-property :contents-begin elem-B))))
      (error "Cannot swap elements"))
<<<<<<< HEAD
    ;; Preserve folding state when `org-fold-core-style' is set to
    ;; `text-properties'.
    (org-fold-core-ignore-modifications
      ;; In a special situation, ELEM-A will have no indentation.  We'll
      ;; give it ELEM-B's (which will in, in turn, have no indentation).
      (let* ((ind-B (when specialp
		      (goto-char (org-element-property :begin elem-B))
		      (current-indentation)))
	     (beg-A (org-element-property :begin elem-A))
	     (end-A (save-excursion
		      (goto-char (org-element-property :end elem-A))
		      (skip-chars-backward " \r\t\n")
		      (line-end-position)))
	     (beg-B (org-element-property :begin elem-B))
	     (end-B (save-excursion
		      (goto-char (org-element-property :end elem-B))
		      (skip-chars-backward " \r\t\n")
		      (line-end-position)))
	     ;; Store inner folds responsible for visibility status.
	     (folds
	      (cons
               (org-fold-core-get-regions :from beg-A :to end-A :relative t)
               (org-fold-core-get-regions :from beg-B :to end-B :relative t)))
	     ;; Get contents.
	     (body-A (buffer-substring beg-A end-A))
	     (body-B (buffer-substring beg-B end-B)))
        ;; Clear up the folds.
        (org-fold-region beg-A end-A nil)
        (org-fold-region beg-B end-B nil)
        (delete-region beg-B end-B)
        (goto-char beg-B)
        (when specialp
	  (setq body-B (replace-regexp-in-string "\\`[ \t]*" "" body-B))
	  (indent-to-column ind-B))
        (insert body-A)
        ;; Restore ex ELEM-A folds.
        (org-fold-core-regions (car folds) :relative beg-B)
=======
    ;; In a special situation, ELEM-A will have no indentation.  We'll
    ;; give it ELEM-B's (which will in, in turn, have no indentation).
    (let* ((ind-B (when specialp
		    (goto-char (org-element-property :begin elem-B))
		    (current-indentation)))
	   (beg-A (org-element-property :begin elem-A))
	   (end-A (save-excursion
		    (goto-char (org-element-property :end elem-A))
		    (skip-chars-backward " \r\t\n")
                    (line-end-position)))
	   (beg-B (org-element-property :begin elem-B))
	   (end-B (save-excursion
		    (goto-char (org-element-property :end elem-B))
		    (skip-chars-backward " \r\t\n")
                    (line-end-position)))
	   ;; Store inner overlays responsible for visibility status.
	   ;; We also need to store their boundaries as they will be
	   ;; removed from buffer.
	   (overlays
	    (cons
	     (delq nil
		   (mapcar (lambda (o)
			     (and (>= (overlay-start o) beg-A)
				  (<= (overlay-end o) end-A)
				  (list o (overlay-start o) (overlay-end o))))
			   (overlays-in beg-A end-A)))
	     (delq nil
		   (mapcar (lambda (o)
			     (and (>= (overlay-start o) beg-B)
				  (<= (overlay-end o) end-B)
				  (list o (overlay-start o) (overlay-end o))))
			   (overlays-in beg-B end-B)))))
	   ;; Get contents.
	   (body-A (buffer-substring beg-A end-A))
	   (body-B (delete-and-extract-region beg-B end-B)))
      (goto-char beg-B)
      (when specialp
	(setq body-B (replace-regexp-in-string "\\`[ \t]*" "" body-B))
	(indent-to-column ind-B))
      (insert body-A)
      ;; Restore ex ELEM-A overlays.
      (let ((offset (- beg-B beg-A)))
	(dolist (o (car overlays))
	  (move-overlay (car o) (+ (nth 1 o) offset) (+ (nth 2 o) offset)))
>>>>>>> 9b62bcc9
	(goto-char beg-A)
	(delete-region beg-A end-A)
	(insert body-B)
        ;; Restore ex ELEM-A folds.
        (org-fold-core-regions (cdr folds) :relative beg-A)
        (goto-char (org-element-property :end elem-B))))))

(provide 'org-element)

;; Local variables:
;; generated-autoload-file: "org-loaddefs.el"
;; End:

;;; org-element.el ends here<|MERGE_RESOLUTION|>--- conflicted
+++ resolved
@@ -2418,11 +2418,7 @@
 	  (key (progn (looking-at "[ \t]*#\\+\\(\\S-*\\):")
 		      (upcase (match-string-no-properties 1))))
 	  (value (org-trim (buffer-substring-no-properties
-<<<<<<< HEAD
-			    (match-end 0) (line-end-position))))
-=======
                             (match-end 0) (line-end-position))))
->>>>>>> 9b62bcc9
 	  (pos-before-blank (progn (forward-line) (point)))
 	  (end (progn (skip-chars-forward " \r\t\n" limit)
 		      (if (eobp) (point) (line-beginning-position)))))
@@ -4503,7 +4499,6 @@
 This function assumes that current major mode is `org-mode'."
   (save-excursion
     (goto-char (point-min))
-<<<<<<< HEAD
     (let ((org-data (org-element-org-data-parser))
           (gc-cons-threshold #x40000000))
       (org-skip-whitespace)
@@ -4512,14 +4507,6 @@
        ;; Start in `first-section' mode so text before the first
        ;; headline belongs to a section.
        'first-section nil granularity visible-only org-data))))
-=======
-    (org-skip-whitespace)
-    (org-element--parse-elements
-     (line-beginning-position) (point-max)
-     ;; Start in `first-section' mode so text before the first
-     ;; headline belongs to a section.
-     'first-section nil granularity visible-only (list 'org-data nil))))
->>>>>>> 9b62bcc9
 
 (defun org-element-parse-secondary-string (string restriction &optional parent)
   "Recursively parse objects in STRING and return structure.
@@ -8046,7 +8033,6 @@
 		   (/= (org-element-property :begin elem-B)
 		      (org-element-property :contents-begin elem-B))))
       (error "Cannot swap elements"))
-<<<<<<< HEAD
     ;; Preserve folding state when `org-fold-core-style' is set to
     ;; `text-properties'.
     (org-fold-core-ignore-modifications
@@ -8084,52 +8070,6 @@
         (insert body-A)
         ;; Restore ex ELEM-A folds.
         (org-fold-core-regions (car folds) :relative beg-B)
-=======
-    ;; In a special situation, ELEM-A will have no indentation.  We'll
-    ;; give it ELEM-B's (which will in, in turn, have no indentation).
-    (let* ((ind-B (when specialp
-		    (goto-char (org-element-property :begin elem-B))
-		    (current-indentation)))
-	   (beg-A (org-element-property :begin elem-A))
-	   (end-A (save-excursion
-		    (goto-char (org-element-property :end elem-A))
-		    (skip-chars-backward " \r\t\n")
-                    (line-end-position)))
-	   (beg-B (org-element-property :begin elem-B))
-	   (end-B (save-excursion
-		    (goto-char (org-element-property :end elem-B))
-		    (skip-chars-backward " \r\t\n")
-                    (line-end-position)))
-	   ;; Store inner overlays responsible for visibility status.
-	   ;; We also need to store their boundaries as they will be
-	   ;; removed from buffer.
-	   (overlays
-	    (cons
-	     (delq nil
-		   (mapcar (lambda (o)
-			     (and (>= (overlay-start o) beg-A)
-				  (<= (overlay-end o) end-A)
-				  (list o (overlay-start o) (overlay-end o))))
-			   (overlays-in beg-A end-A)))
-	     (delq nil
-		   (mapcar (lambda (o)
-			     (and (>= (overlay-start o) beg-B)
-				  (<= (overlay-end o) end-B)
-				  (list o (overlay-start o) (overlay-end o))))
-			   (overlays-in beg-B end-B)))))
-	   ;; Get contents.
-	   (body-A (buffer-substring beg-A end-A))
-	   (body-B (delete-and-extract-region beg-B end-B)))
-      (goto-char beg-B)
-      (when specialp
-	(setq body-B (replace-regexp-in-string "\\`[ \t]*" "" body-B))
-	(indent-to-column ind-B))
-      (insert body-A)
-      ;; Restore ex ELEM-A overlays.
-      (let ((offset (- beg-B beg-A)))
-	(dolist (o (car overlays))
-	  (move-overlay (car o) (+ (nth 1 o) offset) (+ (nth 2 o) offset)))
->>>>>>> 9b62bcc9
 	(goto-char beg-A)
 	(delete-region beg-A end-A)
 	(insert body-B)
